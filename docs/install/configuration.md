# Configuring FlowForge

The base configuration of the FlowForge platform is provided in the file `/opt/flowforge/etc/flowforge.yml` [^1].

To run a local install, you can use the default options. This section describes
the options available in the configuration file.


[^1]: This assumes the default install location of `/opt/flowforge`.

## Server configuration

Option | Description
-------|------------
`host` | The address to serve the web ui on. This defaults to `localhost` which means the ui will only be available when browsing from the same server that is running the platform. To make it accessible to other devices on the network, set it to `0.0.0.0`
`port` | The TCP port the platform serves its web ui. Default: `3000`
`base_url` | The url to access the platform. This defaults to `http://localhost:3000` which means a number of internally generated URLs will only work when browsing on the same device as is running the platform. To be able to access the platform remotely, replace `localhost` with the ip address of the device running FlowForge. IMPORTANT: This should not be changed after starting projects as it is used by the projects to find the core platform.



## Database configuration

FlowForge supports `sqlite` and `postgres` databases.


Option       | Description
-------------|------------
`db.type`    | The type of database to use. Default: `sqlite`.
`db.storage` | Path to the SQLite Database file to use, relative to `/opt/flowforge/var/`. Default: `forge.db`.

## Project Driver configuration

This configures how Node-RED instances are run by the platform.

Option        | Description
--------------|------------
`driver.type` | The type of deployment model to use. Default: `localfs`
`driver.options.start_port` | The port number to start assigning to projects as they are created. Default: `7880`
`driver.options.node_path` | The path to find the node.js executable - useful if Node.js has been installed with `nvm` so isn't necessarily on the system path.


## Email configuration

By default, email is disabled. This restricts some features in the platform around
inviting new users to join.

Option        | Description
--------------|------------
`email.enabled` | Enables the email sending functionality of the platform. Default: `false`
`email.smtp.host` | Hostname of the SMTP server to send email through. Default: `localhost`
`email.smtp.port` | Port of the SMTP server to send email through. Default: `587` if `secure` is `false`, `465` otherwise
`email.smtp.secure` | Whether to use TLS to connect to the SMTP server. Default: `false`
`email.smtp.auth.user` | Username to authenticate the connection with. Default: `unset`
`email.smtp.auth.pass` | Password to authenticate the connection with. Default: `unset`
`email.debug`   | If set to true, it will log the full content of emails it tries to send. Default: `false`

See [here](./email_providers.md) for example configuration with common email providers.

## Telemetry configuration

By default, the platform will send anonymous usage information back to us at FlowForge Inc.
This can be disabled via the Admin Settings in the UI, or turned off in the configuration file.

Additionally, you can configure your own instance of FlowForge to report back to you on how users are using FlowForge. FlowForge is designed to work with [Plausible](https://plausible.io/). You can setup your own account, and pass the relevant domain to the `yml` in the telemetry configuration

For more information about this feature, see [here](/docs/admin/telemetry.md)

Option        | Description
--------------|------------
`telemetry.enabled` | Enables the anonymous usage telemetry of the platform. Default: `true`
`telemetry.frontend.plausible.domain` | The `data-domain` of your site (see [Plausible docs](https://plausible.io/docs/plausible-script)). Default: `null`
`telemetry.frontend.plausible.extension` | By default, Plausible only detects events running in a production environment, it is possible to enhance measurements with [script extensions](https://plausible.io/docs/script-extensions). You can, for example, detect localhost events using `local`. Default: `null`

<<<<<<< HEAD
## MQTT Broker configuration

The platform depends on the [Mosquitto MQTT Broker](https://mosquitto.org/) to
provide real-time messaging between devices and the platform.

This is currently an *optional* component - the platform will work without the
broker, but some features will not be available.

Option         | Description
---------------|--------------
`broker.url`   | The full url to the platform broker. This is used by the platform and project launchers to connect to the broker. For example: `mqtt://localhost:1883`.
`broker.public_url` | If set, this is the url provided to Devices to connect to the broker with. When running in a Docker or K8S environment, this url should be the externally addressable url the broker is provided on. This could be via WebSockets, for example: `ws://example.com:1884`
=======
## Logging configuration

By default the forge app is set to `info` level logging, with the HTTP routes logged at `warn`

Option        | Description
--------------|------------
`logging.level` | Change the default logging level. Default: `info`
`logging.http`  | Change the default HTTP route logging level. Default: `warn`

Setting `logging.http` to `info` will log every HTTP request and response details.
>>>>>>> 263e68fa
<|MERGE_RESOLUTION|>--- conflicted
+++ resolved
@@ -71,7 +71,6 @@
 `telemetry.frontend.plausible.domain` | The `data-domain` of your site (see [Plausible docs](https://plausible.io/docs/plausible-script)). Default: `null`
 `telemetry.frontend.plausible.extension` | By default, Plausible only detects events running in a production environment, it is possible to enhance measurements with [script extensions](https://plausible.io/docs/script-extensions). You can, for example, detect localhost events using `local`. Default: `null`
 
-<<<<<<< HEAD
 ## MQTT Broker configuration
 
 The platform depends on the [Mosquitto MQTT Broker](https://mosquitto.org/) to
@@ -84,7 +83,7 @@
 ---------------|--------------
 `broker.url`   | The full url to the platform broker. This is used by the platform and project launchers to connect to the broker. For example: `mqtt://localhost:1883`.
 `broker.public_url` | If set, this is the url provided to Devices to connect to the broker with. When running in a Docker or K8S environment, this url should be the externally addressable url the broker is provided on. This could be via WebSockets, for example: `ws://example.com:1884`
-=======
+
 ## Logging configuration
 
 By default the forge app is set to `info` level logging, with the HTTP routes logged at `warn`
@@ -95,4 +94,3 @@
 `logging.http`  | Change the default HTTP route logging level. Default: `warn`
 
 Setting `logging.http` to `info` will log every HTTP request and response details.
->>>>>>> 263e68fa
