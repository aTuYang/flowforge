--- conflicted
+++ resolved
@@ -52,11 +52,7 @@
         "@fastify/csrf-protection": "^6.0.0",
         "@fastify/helmet": "^10.0.2",
         "@fastify/static": "^6.5.0",
-<<<<<<< HEAD
-        "@flowforge/forge-ui-components": "^0.4.4",
-=======
         "@flowforge/forge-ui-components": "^0.4.5",
->>>>>>> 70e01cb2
         "@flowforge/localfs": "^1.0.0",
         "@headlessui/vue": "1.7.3",
         "@heroicons/vue": "1.0.6",
