const should = require('should') // eslint-disable-line
const setup = require('../setup')
const FF_UTIL = require('flowforge-test-utils')
const { Roles } = FF_UTIL.require('forge/lib/roles')

describe('Team Invitations API', function () {
    let app
    const TestObjects = {}

    beforeEach(async function () {
        app = await setup()

        // alice : admin
        // bob
        // chris

        // ATeam ( alice  (owner), bob )
        // BTeam ( bob (owner) )

        // Alice create in setup()
        TestObjects.alice = await app.db.models.User.byUsername('alice')
        TestObjects.bob = await app.db.models.User.create({ username: 'bob', name: 'Bob Solo', email: 'bob@example.com', email_verified: true, password: 'bbPassword' })
        TestObjects.chris = await app.db.models.User.create({ username: 'chris', name: 'Chris Kenobi', email: 'chris@example.com', email_verified: true, password: 'ccPassword' })

        // ATeam create in setup()
        TestObjects.ATeam = await app.db.models.Team.byName('ATeam')
<<<<<<< HEAD
        TestObjects.BTeam = await app.db.models.Team.create({ name: 'BTeam' })
        TestObjects.CTeam = await app.db.models.Team.create({ name: 'CTeam' })
=======
        TestObjects.BTeam = await app.db.models.Team.create({ name: 'BTeam', TeamTypeId: app.defaultTeamType.id })
>>>>>>> 32173e2d

        // Alice set as ATeam owner in setup()
        await TestObjects.ATeam.addUser(TestObjects.bob, { through: { role: Roles.Member } })
        await TestObjects.BTeam.addUser(TestObjects.bob, { through: { role: Roles.Owner } })
        await TestObjects.CTeam.addUser(TestObjects.alice, { through: { role: Roles.Owner } })
        await TestObjects.CTeam.addUser(TestObjects.chris, { through: { role: Roles.Member } })

        // generate invite for bob to join CTeam
        TestObjects.invites = await app.db.controllers.Invitation.createInvitations(TestObjects.alice, TestObjects.CTeam, ['bob'])

        TestObjects.tokens = {}
        await login('alice', 'aaPassword')
        await login('bob', 'bbPassword')
        await login('chris', 'ccPassword')
    })

    async function login (username, password) {
        const response = await app.inject({
            method: 'POST',
            url: '/account/login',
            payload: { username, password, remember: false }
        })
        response.cookies.should.have.length(1)
        response.cookies[0].should.have.property('name', 'sid')
        TestObjects.tokens[username] = response.cookies[0].value
    }

    afterEach(async function () {
        await app.close()
    })

    describe('Create an invitation', async function () {
        // POST /api/v1/teams/:teamId/invitations

        it('team owner can invite user to team', async () => {
            // Alice invite Chris to ATeam
            const response = await app.inject({
                method: 'POST',
                url: `/api/v1/teams/${TestObjects.ATeam.hashid}/invitations`,
                cookies: { sid: TestObjects.tokens.alice },
                payload: {
                    user: 'chris'
                }
            })
            const result = response.json()
            result.should.have.property('status', 'okay')
            app.config.email.transport.getMessageQueue().should.have.lengthOf(1)
        })

        it('team member cannot invite user to team', async () => {
            // Bob cannot invite Chris to ATeam
            const response = await app.inject({
                method: 'POST',
                url: `/api/v1/teams/${TestObjects.ATeam.hashid}/invitations`,
                cookies: { sid: TestObjects.tokens.bob },
                payload: {
                    user: 'chris'
                }
            })
            response.statusCode.should.equal(403)
        })

        it('admin can invite user to team they are not in', async () => {
            // Alice can invite Chris to BTeam
            const response = await app.inject({
                method: 'POST',
                url: `/api/v1/teams/${TestObjects.ATeam.hashid}/invitations`,
                cookies: { sid: TestObjects.tokens.alice },
                payload: {
                    user: 'chris'
                }
            })
            const result = response.json()
            result.should.have.property('status', 'okay')
            app.config.email.transport.getMessageQueue().should.have.lengthOf(1)
        })

        it('team owner can invite multiple users to team', async () => {
            // Bob invite Alice,Chris to ATeam
            const response = await app.inject({
                method: 'POST',
                url: `/api/v1/teams/${TestObjects.BTeam.hashid}/invitations`,
                cookies: { sid: TestObjects.tokens.bob },
                payload: {
                    user: 'chris , alice'
                }
            })
            const result = response.json()
            result.should.have.property('status', 'okay')
            app.config.email.transport.getMessageQueue().should.have.lengthOf(2)
        })

        it('owner cannot invite existing team user to team', async () => {
            // Alice cannot invite Bob to ATeam
            const response = await app.inject({
                method: 'POST',
                url: `/api/v1/teams/${TestObjects.ATeam.hashid}/invitations`,
                cookies: { sid: TestObjects.tokens.alice },
                payload: {
                    user: 'bob'
                }
            })
            const result = response.json()
            result.should.have.property('status', 'error')
            result.message.should.have.property('bob', 'Already a member of the team')
            app.config.email.transport.getMessageQueue().should.have.lengthOf(0)
        })

        it('owner can request invites for existing and new users', async () => {
            // Alice invites Bob and Chris to ATeam - mixed result
            const response = await app.inject({
                method: 'POST',
                url: `/api/v1/teams/${TestObjects.ATeam.hashid}/invitations`,
                cookies: { sid: TestObjects.tokens.alice },
                payload: {
                    user: 'bob, chris'
                }
            })
            const result = response.json()
            result.should.have.property('status', 'error')
            result.message.should.have.property('bob', 'Already a member of the team')
            // But an email is still sent to chris
            app.config.email.transport.getMessageQueue().should.have.lengthOf(1)
        })

        describe('external users', async function () {
            it('team owner cannot invite external user if disabled', async () => {
                // Alice cannot invite dave@example.com to ATeam
                const response = await app.inject({
                    method: 'POST',
                    url: `/api/v1/teams/${TestObjects.ATeam.hashid}/invitations`,
                    cookies: { sid: TestObjects.tokens.alice },
                    payload: {
                        user: 'dave@example.com'
                    }
                })
                const result = response.json()
                result.should.have.property('status', 'error')
                result.message.should.have.property('dave@example.com', 'External invites not permitted')

                app.config.email.transport.getMessageQueue().should.have.lengthOf(0)
            })
        })
    })

    describe('List team invitations', async function () {
        // GET /api/v1/teams/:teamId/invitations

        it('admin can list team invites', async () => {
            // Alice can list CTeam invites
            const response = await app.inject({
                method: 'GET',
                url: `/api/v1/teams/${TestObjects.CTeam.hashid}/invitations`,
                cookies: { sid: TestObjects.tokens.alice }
            })
            response.statusCode.should.equal(200)
            const result = response.json()
            result.should.have.property('count', 1)
            result.should.have.property('invitations')
            result.invitations[0].should.have.property('invitee')
            result.invitations[0].invitee.should.have.property('id', TestObjects.bob.hashid)
            result.invitations[0].team.should.have.property('name', 'CTeam')
        })

        it('member can not list team invites', async () => {
            // Chris can not list CTeam invites
            const response = await app.inject({
                method: 'GET',
                url: `/api/v1/teams/${TestObjects.CTeam.hashid}/invitations`,
                cookies: { sid: TestObjects.tokens.chris }
            })
            response.statusCode.should.equal(403)
            const result = response.json()
            result.should.not.have.property('count', 1)
            result.should.not.have.property('invitations')
            result.should.have.property('error', 'unauthorized')
        })

        it('anonymous can not list team invites', async () => {
            // anonymous can not list CTeam invites
            const response = await app.inject({
                method: 'GET',
                url: `/api/v1/teams/${TestObjects.CTeam.hashid}/invitations`
            })
            response.statusCode.should.equal(401)
            const result = response.json()
            result.should.not.have.property('count', 1)
            result.should.not.have.property('invitations')
            result.should.have.property('error', 'unauthorized')
        })
    })

    describe('Delete an invitation', async function () {
        // DELETE /api/v1/teams/:teamId/invitations/:invitationId

        it('team owner can delete invited user', async () => {
            // Alice accepts Bobs invite into CTeam
            const response = await app.inject({
                method: 'DELETE',
                url: `/api/v1/teams/${TestObjects.CTeam.hashid}/invitations/${TestObjects.invites.bob.hashid}`,
                cookies: { sid: TestObjects.tokens.alice }
            })
            const result = response.json()
            result.should.have.property('status', 'okay')
        })

        it('team member can not delete invite', async () => {
            // Chris can not delete invite to CTeam
            const response = await app.inject({
                method: 'DELETE',
                url: `/api/v1/teams/${TestObjects.CTeam.hashid}/invitations/${TestObjects.invites.bob.hashid}`,
                cookies: { sid: TestObjects.tokens.chris }
            })
            response.statusCode.should.equal(403)
            const result = response.json()
            result.should.have.property('error', 'unauthorized')
        })

        it('anonymous can not delete invite', async () => {
            // anonymous can not delete invite to CTeam
            const response = await app.inject({
                method: 'DELETE',
                url: `/api/v1/teams/${TestObjects.CTeam.hashid}/invitations/${TestObjects.invites.bob.hashid}`
            })
            response.statusCode.should.equal(401)
            const result = response.json()
            result.should.have.property('error', 'unauthorized')
        })
    })
})<|MERGE_RESOLUTION|>--- conflicted
+++ resolved
@@ -24,12 +24,8 @@
 
         // ATeam create in setup()
         TestObjects.ATeam = await app.db.models.Team.byName('ATeam')
-<<<<<<< HEAD
-        TestObjects.BTeam = await app.db.models.Team.create({ name: 'BTeam' })
+        TestObjects.BTeam = await app.db.models.Team.create({ name: 'BTeam', TeamTypeId: app.defaultTeamType.id })
         TestObjects.CTeam = await app.db.models.Team.create({ name: 'CTeam' })
-=======
-        TestObjects.BTeam = await app.db.models.Team.create({ name: 'BTeam', TeamTypeId: app.defaultTeamType.id })
->>>>>>> 32173e2d
 
         // Alice set as ATeam owner in setup()
         await TestObjects.ATeam.addUser(TestObjects.bob, { through: { role: Roles.Member } })
