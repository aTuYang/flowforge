--- conflicted
+++ resolved
@@ -115,8 +115,6 @@
             }
             await user.save()
 
-<<<<<<< HEAD
-=======
             if (user.username !== originalUser.username) {
                 await app.postoffice.send(originalUser, 'UsernameChanged', {
                     oldUsername: originalUser.username,
@@ -129,8 +127,6 @@
                     newEmail: user.email
                 })
             }
-
->>>>>>> 8f30bda9
             // re-send verification email if a user was previously verified and is now not verified
             if (wasVerified && user.email_verified === false && request.session.User.id !== user.id) {
                 try {
