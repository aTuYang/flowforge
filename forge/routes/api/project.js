<<<<<<< HEAD
const ProjectActions = require('./projectActions.js')
const crypto = require('crypto')

=======
const ProjectActions = require('./projectActions')
const ProjectDevices = require('./projectDevices')
>>>>>>> ccd64208
/**
 * Instance api routes
 *
 * - /api/v1/project
 *
 * - Any route that has a :projectId parameter will:
 *    - Ensure the session user is either admin or has a role on the corresponding team
 *    - request.project prepopulated with the team object
 *    - request.teamMembership prepopulated with the user role ({role: XYZ})
 *      (unless they are admin)
 *
 * @namespace project
 * @memberof forge.routes.api
 */

const bannedNameList = [
    'www',
    'node-red',
    'nodered',
    'forge',
    'support',
    'help',
    'accounts',
    'account',
    'status',
    'billing'
]

module.exports = async function (app) {
    app.addHook('preHandler', async (request, reply) => {
        if (request.params.projectId !== undefined) {
            if (request.params.projectId) {
                try {
                    request.project = await app.db.models.Project.byId(request.params.projectId)
                    if (!request.project) {
                        reply.code(404).type('text/html').send('Not Found')
                        return
                    }
                    if (request.session.User) {
                        request.teamMembership = await request.session.User.getTeamMembership(request.project.Team.id)
                        if (!request.teamMembership && !request.session.User.admin) {
                            reply.code(404).type('text/html').send('Not Found')
                            return
                        }
                    } else if (request.session.ownerId !== request.params.projectId) {
                        reply.code(404).type('text/html').send('Not Found')
                        return
                    }
                } catch (err) {
                    reply.code(404).type('text/html').send('Not Found')
                }
            } else {
                reply.code(404).type('text/html').send('Not Found')
            }
        }
    })

    if (app.config.features.enabled('devices')) {
        app.register(ProjectDevices, { prefix: '/:projectId/devices' })
    }
    app.register(ProjectActions, { prefix: '/:projectId/actions' })

    /**
     * Get the details of a given project
     * @name /api/v1/project/:projectId
     * @static
     * @memberof forge.routes.api.project
     */
    app.get('/:projectId', async (request, reply) => {
        const result = await app.db.views.Project.project(request.project)
        const inflightState = app.db.controllers.Project.getInflightState(request.project)
        if (inflightState) {
            result.meta = {
                state: inflightState
            }
        } else if (request.project.state === 'suspended') {
            result.meta = {
                state: 'suspended'
            }
        } else {
            result.meta = await app.containers.details(request.project) || { state: 'unknownn' }
        }
        // result.team = await app.db.views.Team.team(request.project.Team)
        reply.send(result)
    })

    /**
     * Create an new project
     * @name /api/v1/project
     * @memberof forge.routes.api.project
     */
    app.post('/', {
        preHandler: [
            async (request, reply) => {
                if (request.body && request.body.team) {
                    request.teamMembership = await request.session.User.getTeamMembership(request.body.team)
                }
            },
            app.needsPermission('project:create')
        ],
        schema: {
            body: {
                type: 'object',
                required: ['name', 'team', 'stack', 'template'],
                properties: {
                    name: { type: 'string' },
                    team: { type: ['string', 'number'] },
                    stack: { type: 'string' },
                    template: { type: 'string' },
                    sourceProject: {
                        type: 'object',
                        properties: {
                            id: { type: 'string' },
                            options: { type: 'object' }
                        }
                    }
                }
            }
        }
    }, async (request, reply) => {
        const teamMembership = await request.session.User.getTeamMembership(request.body.team, true)
        // Assume membership is enough to allow project creation.
        // If we have roles that limit creation, that will need to be checked here.

        if (!teamMembership) {
            reply.code(401).send({ error: 'Current user not in team ' + request.body.team })
            return
        }

        const team = teamMembership.get('Team')

        let sourceProject
        if (request.body.sourceProject && request.body.sourceProject.id) {
            sourceProject = await app.db.models.Project.byId(request.body.sourceProject.id)
            if (!sourceProject) {
                reply.code(400).send({ error: 'Source Project Not Found' })
                return
            } else if (sourceProject.Team.hashid !== request.body.team) {
                reply.code(403).send({ error: 'Source Project Not in Same Team' })
                return
            }
        }

        const stack = await app.db.models.ProjectStack.byId(request.body.stack)

        if (!stack) {
            reply.code(400).send({ error: 'Invalid stack' })
            return
        }

        const template = await app.db.models.ProjectTemplate.byId(request.body.template)

        if (!template) {
            reply.code(400).send({ error: 'Invalid template' })
            return
        }

        const name = request.body.name

        if (bannedNameList.includes(name)) {
            reply.status(409).type('application/json').send({ error: 'name not allowed' })
            return
        }
        if (await app.db.models.Project.count({ where: { name: name } }) !== 0) {
            reply.status(409).type('application/json').send({ error: 'name in use' })
            return
        }

        const project = await app.db.models.Project.create({
            name: name,
            type: '',
            url: ''
        })

        // const authClient = await app.db.controllers.AuthClient.createClientForProject(project);
        // const projectToken = await app.db.controllers.AccessToken.createTokenForProject(project, null, ["project:flows:view","project:flows:edit"])
        // const containerOptions = {
        //     name: request.body.name,
        //     projectToken: projectToken.token,
        //     ...request.body.options,
        //     ...authClient
        // }

        await team.addProject(project)
        await project.setProjectStack(stack)
        await project.setProjectTemplate(template)
        await project.reload({
            include: [
                { model: app.db.models.Team },
                { model: app.db.models.ProjectStack },
                { model: app.db.models.ProjectTemplate }
            ]
        })

        if (sourceProject) {
            // need to copy values over
            const settingsString = (await app.db.models.StorageSettings.byProject(sourceProject.id))?.settings
            const newSettings = {
                users: {}
            }
            const sourceSettings = JSON.parse(settingsString)
            if (settingsString) {
                newSettings.nodes = sourceSettings.nodes
            }
            const options = request.body.sourceProject.options
            if (options.flows) {
                const sourceFlows = await app.db.models.StorageFlow.byProject(sourceProject.id)
                if (sourceFlows) {
                    const newFlow = await app.db.models.StorageFlow.create({
                        flow: sourceFlows.flow,
                        ProjectId: project.id
                    })
                    await newFlow.save()
                }

                if (options.credentials) {
                    // To copy over the credentials, we have to:
                    //  - get the existing credentials + credentialSecret
                    //  - generate a new credentialSecret for the new project
                    //    (this is normally left to NR to do itself)
                    //  - re-encrypt the credentials using the new key
                    const origCredentials = await app.db.models.StorageCredentials.byProject(sourceProject.id)
                    if (origCredentials) {
                        // There are existing credentials to copy
                        const sourceCreds = JSON.parse(origCredentials.credentials)
                        const newKey = crypto.randomBytes(32).toString('hex')
                        const newCreds = recryptCreds(sourceCreds, sourceSettings._credentialSecret, newKey)
                        const creds = await app.db.models.StorageCredentials.create({
                            credentials: JSON.stringify(newCreds),
                            ProjectId: project.id
                        })
                        await creds.save()
                        newSettings._credentialSecret = newKey
                    }
                }
            }
            const settings = await app.db.models.StorageSettings.create({
                settings: JSON.stringify(newSettings),
                ProjectId: project.id
            })
            await settings.save()

            const sourceProjectSettings = await sourceProject.getSetting('settings') || { env: [] }
            const sourceProjectEnvVars = sourceProjectSettings.env || []
            const newProjectSettings = { ...sourceProjectSettings }
            newProjectSettings.env = []

            if (options.envVars) {
                sourceProjectEnvVars.forEach(envVar => {
                    newProjectSettings.env.push({
                        name: envVar.name,
                        value: options.envVars === 'keys' ? '' : envVar.value
                    })
                })
            }

            await project.updateSetting('settings', newProjectSettings)
        }

        await app.containers.start(project)

        await app.db.controllers.AuditLog.projectLog(
            project.id,
            request.session.User.id,
            'project.created'
        )
        if (sourceProject) {
            await app.db.controllers.AuditLog.teamLog(
                team.id,
                request.session.User.id,
                'project.duplicated',
                {
                    sourceId: sourceProject.id,
                    sourceName: sourceProject.name,
                    newId: project.id,
                    newName: project.name
                }
            )
        } else {
            await app.db.controllers.AuditLog.teamLog(
                team.id,
                request.session.User.id,
                'project.created',
                { id: project.id, name: project.name }
            )
        }

        const result = await app.db.views.Project.project(project)

        if (project.state === 'suspended') {
            result.meta = {
                state: 'suspended'
            }
        } else {
            result.meta = await app.containers.details(project) || { state: 'unknown' }
        }

        reply.send(result)
    })
    /**
     * Delete a project
     * @name /api/v1/project/:id
     * @memberof forge.routes.api.project
     */
    app.delete('/:projectId', { preHandler: app.needsPermission('project:delete') }, async (request, reply) => {
        try {
            await app.containers.remove(request.project)
            request.project.destroy()
            await app.db.controllers.AuditLog.projectLog(
                request.project.id,
                request.session.User.id,
                'project.deleted'
            )
            await app.db.controllers.AuditLog.teamLog(
                request.project.Team.id,
                request.session.User.id,
                'project.deleted'
            )
            reply.send({ status: 'okay' })
        } catch (err) {
            console.log('missing', err)
            console.log(err)
            reply.code(500).send({})
        }
    })

    /**
     * Update a project
     * @name /api/v1/project/:id
     * @memberof forge.routes.api.project
     */
    app.put('/:projectId', { preHandler: app.needsPermission('project:edit') }, async (request, reply) => {
        let changed = false
        if (request.body.stack) {
            if (request.body.stack !== request.project.ProjectStack.id) {
                const stack = await app.db.models.ProjectStack.byId(request.body.stack)
                if (!stack) {
                    reply.code(400).send({ error: 'Invalid stack' })
                    return
                }
                app.log.info(`Updating project ${request.project.id} to use stack ${stack.hashid}`)

                // TODO: better inflight state needed
                app.db.controllers.Project.setInflightState(request.project, 'starting')

                // With the project stopped, respond to the request so the UI
                // can refresh to show 'progress'. We may want to move this even
                // earlier.

                reply.send({})

                let resumeProject = false
                // Remember the state to return the project back to
                const targetState = request.project.state
                if (request.project.state !== 'suspended') {
                    resumeProject = true
                    app.log.info(`Stopping project ${request.project.id}`)
                    await app.containers.stop(request.project)

                    await app.db.controllers.AuditLog.projectLog(
                        request.project.id,
                        request.session.User.id,
                        'project.suspended'
                    )
                }
                await request.project.setProjectStack(stack)
                await request.project.save()

                await app.db.controllers.AuditLog.projectLog(
                    request.project.id,
                    request.session.User.id,
                    'project.stack.changed',
                    { stack: stack.hashid, name: stack.name }
                )

                if (resumeProject) {
                    app.log.info(`Restarting project ${request.project.id}`)
                    request.project.state = targetState
                    await request.project.save()
                    // Ensure the project has the full stack object
                    await request.project.reload()
                    const startResult = await app.containers.start(request.project)
                    startResult.started.then(async () => {
                        await app.db.controllers.AuditLog.projectLog(
                            request.project.id,
                            request.session.User.id,
                            'project.started'
                        )
                        app.db.controllers.Project.clearInflightState(request.project)
                    })
                } else {
                    app.db.controllers.Project.clearInflightState(request.project)
                }
            }
        } else if (request.body.sourceProject) {
            const sourceProject = await app.db.models.Project.byId(request.body.sourceProject.id)
            const options = request.body.sourceProject.options
            if (!sourceProject) {
                reply.code(404).send('Source Project not found')
            }
            if (sourceProject.Team.id !== request.project.Team.id) {
                reply.code(403).send('Source Project and Target not in same team')
            }

            reply.send({})

            let resumeProject = false
            const targetState = request.project.state
            if (request.project.state !== 'suspended') {
                resumeProject = true
                app.log.info(`Stopping project ${request.project.id}`)
                await app.containers.stop(request.project)

                await app.db.controllers.AuditLog.projectLog(
                    request.project.id,
                    request.session.User.id,
                    'project.suspended'
                )
            }

            const sourceSettingsString = ((await app.db.models.StorageSettings.byProject(sourceProject.id))?.settings) || '{}'
            const sourceSettings = JSON.parse(sourceSettingsString)
            let targetStorageSettings = await app.db.models.StorageSettings.byProject(request.project.id)
            const targetSettingString = targetStorageSettings?.settings || '{}'
            const targetSettings = JSON.parse(targetSettingString)

            targetSettings.nodes = sourceSettings.nodes
            if (targetStorageSettings) {
                targetStorageSettings.settings = JSON.stringify(targetSettings)
            } else {
                targetStorageSettings = await app.db.models.StorageSettings.create({
                    settings: JSON.stringify(targetSettings),
                    ProjectId: request.project.id
                })
            }
            await targetStorageSettings.save()

            if (options.flows) {
                let sourceFlow = await app.db.models.StorageFlow.byProject(sourceProject.id)
                let targetFlow = await app.db.models.StorageFlow.byProject(request.project.id)
                if (!sourceFlow) {
                    sourceFlow = {
                        flow: '[]'
                    }
                }
                if (targetFlow) {
                    targetFlow.flow = sourceFlow.flow
                } else {
                    targetFlow = await app.db.models.StorageFlow.create({
                        flow: sourceFlow.flow,
                        ProjectId: request.project.id
                    })
                }
                await targetFlow.save()
            }
            if (options.credentials) {
                const sourceSettingsDb = await app.db.models.StorageSettings.byProject(sourceProject.id)
                const targetSettingsDb = await app.db.models.StorageSettings.byProject(request.project.id)
                const sourceSettings = sourceSettingsDb ? JSON.parse(sourceSettingsDb.settings) : undefined
                const targetSettings = targetSettingsDb ? JSON.parse(targetSettingsDb.settings) : undefined
                const sourceCredsKey = sourceSettings?._credentialSecret
                const targetCredsKey = targetSettings?._credentialSecret

                const sourceCreds = await app.db.models.StorageCredentials.byProject(sourceProject.id)
                const sourceEncryptedCreds = JSON.parse(sourceCreds ? sourceCreds.credentials : null)

                let targetCreds = await app.db.models.StorageCredentials.byProject(request.project.id)
                if (targetCreds && sourceEncryptedCreds) {
                    targetCreds.credentials = JSON.stringify(recryptCreds(sourceEncryptedCreds, sourceCredsKey, targetCredsKey))
                    await targetCreds.save()
                } else if (sourceEncryptedCreds) {
                    targetCreds = app.db.models.StorageCredentials.create({
                        credentials: JSON.stringify(recryptCreds(sourceEncryptedCreds, sourceCredsKey, targetCredsKey))
                    })
                    await targetCreds.save()
                }
            }

            if (options.template) {
                request.project.ProjectTemplateId = sourceProject.ProjectTemplateId
                await request.project.save()
                request.project.reload()
            }
            // Get the source project settings
            const sourceProjectSettings = await sourceProject.getSetting('settings') || { env: [] }
            // Get the target project settings
            let targetProjectSettings = await request.project.getSetting('settings') || { env: [] }
            const targetProjectEnvVars = targetProjectSettings.env

            let updateSettings = false

            if (options.settings) {
                // The target project needs to pickup the source project settings
                targetProjectSettings = sourceProjectSettings
                if (!options.envVars) {
                    // Need to keep the existing env vars
                    targetProjectSettings.env = targetProjectEnvVars
                }
                updateSettings = true
            }
            if (options.envVars) {
                const env = []

                const existingEnvVars = {}
                targetProjectEnvVars.forEach(envVar => {
                    existingEnvVars[envVar.name] = envVar.value
                })

                sourceProjectSettings.env.forEach(envVar => {
                    let value = envVar.value
                    if (options.envVars === 'keys') {
                        // Only copying over keynames - need to ensure
                        // any existing value is maintained
                        if (existingEnvVars[envVar.name] !== undefined) {
                            value = existingEnvVars[envVar.name]
                        }
                    }
                    env.push({
                        name: envVar.name,
                        value: value
                    })
                })
                targetProjectSettings.env = env
                updateSettings = true
            }
            if (updateSettings) {
                await request.project.updateSetting('settings', targetProjectSettings)
            }

            if (resumeProject) {
                app.log.info(`Restarting project ${request.project.id}`)
                request.project.state = targetState
                await request.project.save()
                await request.project.reload()
                const startResult = await app.containers.start(request.project)
                startResult.started.then(async () => {
                    await app.db.controllers.AuditLog.projectLog(
                        request.project.id,
                        request.session.User.id,
                        'project.started'
                    )
                    app.db.controllers.Project.clearInflightState(request.project)
                })
            } else {
                app.db.controllers.Project.clearInflightState(request.project)
            }
        } else {
            if (request.body.name && request.project.name !== request.body.name) {
                request.project.name = request.body.name
                changed = true
            }
            if (request.body.settings) {
                // Validate the settings
                //  1. only store known keys
                //  2. only store values for keys the template policy allows to be set
                const newSettings = app.db.controllers.ProjectTemplate.validateSettings(request.body.settings, request.project.ProjectTemplate)
                // Merge the settings into the existing values
                const currentProjectSettings = await request.project.getSetting('settings') || {}
                const updatedSettings = app.db.controllers.ProjectTemplate.mergeSettings(currentProjectSettings, newSettings)
                await request.project.updateSetting('settings', updatedSettings)
                changed = true
            }
            if (changed) {
                await request.project.save()
                await app.db.controllers.AuditLog.projectLog(
                    request.project.id,
                    request.session.User.id,
                    'project.settings.updated'
                )
            }

            const result = await app.db.views.Project.project(request.project)
            result.meta = await app.containers.details(request.project) || { state: 'unknown' }
            result.team = await app.db.views.Team.team(request.project.Team)
            reply.send(result)
        }
    })

    /**
     * Provide Project specific settings.js
     *
     * @name /api/v1/project/:id/settings
     * @memberof forge.routes.api.project
     */
    app.get('/:projectId/settings', {
        preHandler: (request, reply, done) => {
            // check accessToken is project scope
            if (request.session.ownerType !== 'project') {
                reply.code(401).send({ error: 'unauthorised' })
            } else {
                done()
            }
        }
    }, async (request, reply) => {
        if (request.project.state === 'suspended') {
            reply.code(400).send({ error: 'Project suspended' })
            return
        }
        const settings = await app.containers.settings(request.project)
        settings.env = settings.env || {}
        settings.baseURL = request.project.url
        settings.forgeURL = app.config.base_url
        settings.storageURL = request.project.storageURL
        settings.auditURL = request.project.auditURL
        settings.state = request.project.state
        settings.stack = request.project.ProjectStack?.properties || {}
        settings.settings = await app.db.controllers.Project.getRuntimeSettings(request.project)
        if (settings.settings.env) {
            settings.env = Object.assign({}, settings.settings.env, settings.env)
            delete settings.settings.env
        }
        reply.send(settings)
    })

    /**
     * Get project logs
     *  - returns most recent 30 entries
     *  - ?cursor= can be used to set the 'most recent log entry' to query from
     *  - ?limit= can be used to modify how many entries to return
     * @name /api/v1/project/:id/log
     * @memberof forge.routes.api.project
     */
    app.get('/:projectId/logs', async (request, reply) => {
        if (request.project.state === 'suspended') {
            reply.code(400).send({ error: 'Project suspended' })
            return
        }
        const paginationOptions = app.getPaginationOptions(request, { limit: 30 })

        let logs = await app.containers.logs(request.project)
        const firstLogCursor = logs.length > 0 ? logs[0].ts : null
        const fullLogLength = logs.length
        if (!paginationOptions.cursor) {
            logs = logs.slice(-paginationOptions.limit)
        } else {
            let cursor = paginationOptions.cursor
            let cursorDirection = true // 'next'
            if (cursor[0] === '-') {
                cursorDirection = false
                cursor = cursor.substring(1)
            }
            let i = 0
            for (;i < fullLogLength; i++) {
                if (logs[i].ts === cursor) {
                    break
                }
            }
            if (i === fullLogLength) {
                // cursor not found
                logs = []
            } else if (cursorDirection) {
                // logs *after* cursor
                logs = logs.slice(i + 1, i + 1 + paginationOptions.limit)
            } else {
                // logs *before* cursor
                logs = logs.slice(Math.max(0, i - 1 - paginationOptions.limit), i)
            }
        }
        const result = {
            meta: {
                // next_cursor - are there more recent logs to get?
                next_cursor: logs.length > 0 ? logs[logs.length - 1].ts : undefined,
                previous_cursor: logs.length > 0 && logs[0].ts !== firstLogCursor ? ('-' + logs[0].ts) : undefined
            },
            log: logs
        }
        reply.send(result)
    })

    /**
     *
     * @name /api/v1/project/:id/audit-log
     * @memberof forge.routes.api.project
     */
    app.get('/:projectId/audit-log', { preHandler: app.needsPermission('project:audit-log') }, async (request, reply) => {
        const paginationOptions = app.getPaginationOptions(request)
        const logEntries = await app.db.models.AuditLog.forProject(request.project.id, paginationOptions)
        const result = app.db.views.AuditLog.auditLog(logEntries)
        // console.log(logEntries);
        reply.send(result)
    })

    /**
     *
     * @name /api/v1/project/:id/export
     * @memberof forge.routes.api.project
     */
    // app.post('/:projectId/export', async (request, reply) => {
    //     const components = request.body.components
    //     reply.header('content-disposition', 'attachment; filename="project.json"')
    //     const projectExport = {}
    //     if (components.flows) {
    //         const flows = await app.db.models.StorageFlow.byProject(request.project.id)
    //         projectExport.flows = !flows ? [] : JSON.parse(flows.flow)

    //         if (components.creds) {
    //             const origCredentials = await app.db.models.StorageCredentials.byProject(request.project.id)
    //             if (origCredentials) {
    //                 const encryptedCreds = JSON.parse(origCredentials.credentials)
    //                 const settings = JSON.parse((await app.db.models.StorageSettings.byProject(request.project.id)).settings)
    //                 const key = crypto.createHash('sha256').update(settings._credentialSecret).digest()
    //                 const plainText = decryptCreds(key, encryptedCreds)
    //                 const newKey = crypto.createHash('sha256').update(components.creds).digest()
    //                 const newCreds = encryptCreds(newKey, plainText)

    //                 projectExport.credentials = newCreds
    //             }
    //         }
    //     }
    //     if (components.envVars) {
    //         const settings = await app.db.controllers.Project.getRuntimeSettings(request.project)
    //         if (components.envVarsKo) {
    //             projectExport.envVars = {}
    //             Object.keys(settings.env).forEach(key => {
    //                 projectExport.envVars[key] = ''
    //             })
    //         } else {
    //             if (settings.env) {
    //                 projectExport.envVars = settings.env
    //             }
    //         }
    //     }
    //     const NRSettings = await app.db.models.StorageSettings.byProject(request.project.id)
    //     if (NRSettings) {
    //         projectExport.nodes = JSON.parse(NRSettings.settings).nodes
    //     }
    //     reply.send(projectExport)
    // })

    function recryptCreds (original, oldKey, newKey) {
        const newHash = crypto.createHash('sha256').update(newKey).digest()
        const oldHash = crypto.createHash('sha256').update(oldKey).digest()
        return encryptCreds(newHash, decryptCreds(oldHash, original))
    }

    function decryptCreds (key, cipher) {
        let flows = cipher.$
        const initVector = Buffer.from(flows.substring(0, 32), 'hex')
        flows = flows.substring(32)
        const decipher = crypto.createDecipheriv('aes-256-ctr', key, initVector)
        const decrypted = decipher.update(flows, 'base64', 'utf8') + decipher.final('utf8')
        return JSON.parse(decrypted)
    }

    function encryptCreds (key, plain) {
        const initVector = crypto.randomBytes(16)
        const cipher = crypto.createCipheriv('aes-256-ctr', key, initVector)
        return { $: initVector.toString('hex') + cipher.update(JSON.stringify(plain), 'utf8', 'base64') + cipher.final('base64') }
    }
}<|MERGE_RESOLUTION|>--- conflicted
+++ resolved
@@ -1,11 +1,6 @@
-<<<<<<< HEAD
-const ProjectActions = require('./projectActions.js')
 const crypto = require('crypto')
-
-=======
 const ProjectActions = require('./projectActions')
 const ProjectDevices = require('./projectDevices')
->>>>>>> ccd64208
 /**
  * Instance api routes
  *
