--- conflicted
+++ resolved
@@ -131,14 +131,9 @@
         await project.setProjectTemplate(template)
         await project.reload({
             include: [
-<<<<<<< HEAD
+                { model: app.db.models.Team },
                 { model: app.db.models.ProjectStack },
                 { model: app.db.models.ProjectTemplate }
-
-=======
-                { model: app.db.models.Team },
-                { model: app.db.models.ProjectStack }
->>>>>>> 3090eecb
             ]
         })
         await app.containers.create(project, {})
