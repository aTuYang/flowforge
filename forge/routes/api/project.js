const ProjectActions = require('./projectActions.js')

/**
 * Instance api routes
 *
 * - /api/v1/project
 *
 * - Any route that has a :projectId parameter will:
 *    - Ensure the session user is either admin or has a role on the corresponding team
 *    - request.project prepopulated with the team object
 *    - request.teamMembership prepopulated with the user role ({role: XYZ})
 *      (unless they are admin)
 *
 * @namespace project
 * @memberof forge.routes.api
 */
module.exports = async function (app) {
    app.addHook('preHandler', async (request, reply) => {
        if (request.params.projectId !== undefined) {
            if (request.params.projectId) {
                try {
                    request.project = await app.db.models.Project.byId(request.params.projectId)
                    if (!request.project) {
                        reply.code(404).type('text/html').send('Not Found')
                        return
                    }
                    if (request.session.User) {
                        request.teamMembership = await request.session.User.getTeamMembership(request.project.Team.id)
                        if (!request.teamMembership && !request.session.User.admin) {
                            reply.code(404).type('text/html').send('Not Found')
                            return
                        }
                    } else if (request.session.ownerId !== request.params.projectId) {
                        reply.code(404).type('text/html').send('Not Found')
                        return
                    }
                } catch (err) {
                    reply.code(404).type('text/html').send('Not Found')
                }
            } else {
                reply.code(404).type('text/html').send('Not Found')
            }
        }
    })

    app.register(ProjectActions, { prefix: '/:projectId/actions' })

    /**
     * Get the details of a given project
     * @name /api/v1/project/:projectId
     * @static
     * @memberof forge.routes.api.project
     */
    app.get('/:projectId', async (request, reply) => {
        const result = await app.db.views.Project.project(request.project)
        result.meta = await app.containers.details(request.project) || { state: 'unknown' }
        result.team = await app.db.views.Team.team(request.project.Team)
        reply.send(result)
    })

    /**
     * Create an new project
     * @name /api/v1/project
     * @memberof forge.routes.api.project
     */
    app.post('/', {
        preHandler: [
            async (request, reply) => {
                if (request.body && request.body.team) {
                    request.teamMembership = await request.session.User.getTeamMembership(request.body.team)
                }
            },
            app.needsPermission('project:create')
        ],
        schema: {
            body: {
                type: 'object',
                required: ['name', 'options', 'team', 'stack'],
                properties: {
                    name: { type: 'string' },
                    team: { type: ['string', 'number'] },
                    stack: { type: 'string' },
                    options: { type: 'object' }
                }
            }
        }
    }, async (request, reply) => {
        const teamMembership = await request.session.User.getTeamMembership(request.body.team, true)
        // Assume membership is enough to allow project creation.
        // If we have roles that limit creation, that will need to be checked here.
<<<<<<< HEAD
        if (teamMembership) {
            const team = teamMembership.get('Team')
            const project = await app.db.models.Project.create({
                name: request.body.name,
                type: request.body.options.type || 'basic',
                url: ''
            })

            // const authClient = await app.db.controllers.AuthClient.createClientForProject(project);
            // const projectToken = await app.db.controllers.AccessToken.createTokenForProject(project, null, ["project:flows:view","project:flows:edit"])
            // const containerOptions = {
            //     name: request.body.name,
            //     projectToken: projectToken.token,
            //     ...request.body.options,
            //     ...authClient
            // }

            await team.addProject(project)
            project.Team = team
            await app.containers.create(project, {})
=======
        if (!teamMembership) {
            reply.code(401).send({ error: 'Current user not in team ' + request.body.team })
            return
        }
>>>>>>> bb5a334d

        const team = teamMembership.get('Team')

        const stack = await app.db.models.ProjectStack.byId(request.body.stack)

        if (!stack) {
            reply.code(400).send({ error: 'Invalid stack' })
            return
        }

        const project = await app.db.models.Project.create({
            name: request.body.name,
            type: '',
            url: ''
        })

        // const authClient = await app.db.controllers.AuthClient.createClientForProject(project);
        // const projectToken = await app.db.controllers.AccessToken.createTokenForProject(project, null, ["project:flows:view","project:flows:edit"])
        // const containerOptions = {
        //     name: request.body.name,
        //     projectToken: projectToken.token,
        //     ...request.body.options,
        //     ...authClient
        // }

        await team.addProject(project)
        await project.setProjectStack(stack)
        await project.reload({
            include: [
                { model: app.db.models.ProjectStack }
            ]
        })
        await app.containers.create(project, {})

        await app.db.controllers.AuditLog.projectLog(
            project.id,
            request.session.User.id,
            'project.created'
        )
        await app.db.controllers.AuditLog.teamLog(
            team.id,
            request.session.User.id,
            'project.created',
            { id: project.id, name: project.name }
        )

        const result = await app.db.views.Project.project(project)
        // result.meta = await app.containers.details(project);
        result.team = team.id
        reply.send(result)
    })
    /**
     * Delete a project
     * @name /api/v1/project/:id
     * @memberof forge.routes.api.project
     */
    app.delete('/:projectId', { preHandler: app.needsPermission('project:delete') }, async (request, reply) => {
        try {
            await app.containers.remove(request.project)
            request.project.destroy()
            await app.db.controllers.AuditLog.projectLog(
                request.project.id,
                request.session.User.id,
                'project.deleted'
            )
            await app.db.controllers.AuditLog.teamLog(
                request.project.Team.id,
                request.session.User.id,
                'project.deleted'
            )
            reply.send({ status: 'okay' })
        } catch (err) {
            console.log('missing', err)
            console.log(err)
            reply.code(500).send({})
        }
    })

    app.put('/:projectId', { preHandler: app.needsPermission('project:edit') }, async (request, reply) => {
        if (request.body.name) {
            request.project.name = request.body.name
        }
        await request.project.save()

        const result = await app.db.views.Project.project(request.project)
        result.meta = await app.containers.details(request.project) || { state: 'unknown' }
        result.team = await app.db.views.Team.team(request.project.Team)
        reply.send(result)
    })

    /**
     * Provide Project specific settings.js
     *
     * @name /api/v1/project/:id/settings
     * @memberof forge.routes.api.project
     */
    app.get('/:projectId/settings', async (request, reply) => {
        const settings = await app.containers.settings(request.project)
        settings.storageURL = request.project.storageURL
        settings.auditURL = request.project.auditURL
        settings.state = request.project.state
        settings.stack = request.project.ProjectStack.properties
        reply.send(settings)
    })

    /**
     * Get project logs
     *  - returns most recent 30 entries
     *  - ?cursor= can be used to set the 'most recent log entry' to query from
     *  - ?limit= can be used to modify how many entries to return
     * @name /api/v1/project/:id/log
     * @memberof forge.routes.api.project
     */
    app.get('/:projectId/logs', async (request, reply) => {
        const paginationOptions = app.getPaginationOptions(request, { limit: 30 })

        let logs = await app.containers.logs(request.project)
        const firstLogCursor = logs.length > 0 ? logs[0].ts : null
        const fullLogLength = logs.length
        if (!paginationOptions.cursor) {
            logs = logs.slice(-paginationOptions.limit)
        } else {
            let cursor = paginationOptions.cursor
            let cursorDirection = true // 'next'
            if (cursor[0] === '-') {
                cursorDirection = false
                cursor = cursor.substring(1)
            }
            let i = 0
            for (;i < fullLogLength; i++) {
                if (logs[i].ts === cursor) {
                    break
                }
            }
            if (i === fullLogLength) {
                // cursor not found
                logs = []
            } else if (cursorDirection) {
                // logs *after* cursor
                logs = logs.slice(i + 1, i + 1 + paginationOptions.limit)
            } else {
                // logs *before* cursor
                logs = logs.slice(Math.max(0, i - 1 - paginationOptions.limit), i)
            }
        }
        const result = {
            meta: {
                // next_cursor - are there more recent logs to get?
                next_cursor: logs.length > 0 ? logs[logs.length - 1].ts : undefined,
                previous_cursor: logs.length > 0 && logs[0].ts !== firstLogCursor ? ('-' + logs[0].ts) : undefined
            },
            log: logs
        }
        reply.send(result)
    })

    /**
     *
     * @name /api/v1/project/:id/audit-log
     * @memberof forge.routes.api.project
     */
    app.get('/:projectId/audit-log', { preHandler: app.needsPermission('project:audit-log') }, async (request, reply) => {
        const paginationOptions = app.getPaginationOptions(request)
        const logEntries = await app.db.models.AuditLog.forProject(request.project.id, paginationOptions)
        const result = app.db.views.AuditLog.auditLog(logEntries)
        // console.log(logEntries);
        reply.send(result)
    })
}<|MERGE_RESOLUTION|>--- conflicted
+++ resolved
@@ -88,33 +88,11 @@
         const teamMembership = await request.session.User.getTeamMembership(request.body.team, true)
         // Assume membership is enough to allow project creation.
         // If we have roles that limit creation, that will need to be checked here.
-<<<<<<< HEAD
-        if (teamMembership) {
-            const team = teamMembership.get('Team')
-            const project = await app.db.models.Project.create({
-                name: request.body.name,
-                type: request.body.options.type || 'basic',
-                url: ''
-            })
-
-            // const authClient = await app.db.controllers.AuthClient.createClientForProject(project);
-            // const projectToken = await app.db.controllers.AccessToken.createTokenForProject(project, null, ["project:flows:view","project:flows:edit"])
-            // const containerOptions = {
-            //     name: request.body.name,
-            //     projectToken: projectToken.token,
-            //     ...request.body.options,
-            //     ...authClient
-            // }
-
-            await team.addProject(project)
-            project.Team = team
-            await app.containers.create(project, {})
-=======
+
         if (!teamMembership) {
             reply.code(401).send({ error: 'Current user not in team ' + request.body.team })
             return
         }
->>>>>>> bb5a334d
 
         const team = teamMembership.get('Team')
 
@@ -144,6 +122,7 @@
         await project.setProjectStack(stack)
         await project.reload({
             include: [
+                { model: app.db.models.Team },
                 { model: app.db.models.ProjectStack }
             ]
         })
