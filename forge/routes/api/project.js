--- conflicted
+++ resolved
@@ -74,18 +74,13 @@
      * @static
      * @memberof forge.routes.api.project
      */
-<<<<<<< HEAD
     app.get('/:projectId', {
         preHandler: app.needsPermission('project:read')
     }, async (request, reply) => {
-        const result = await app.db.views.Project.project(request.project)
-=======
-    app.get('/:projectId', async (request, reply) => {
         const [result, projectFlow] = await Promise.all([
             await app.db.views.Project.project(request.project),
             await app.db.models.StorageFlow.byProject(request.project.id)
         ])
->>>>>>> ac2038b4
         const inflightState = app.db.controllers.Project.getInflightState(request.project)
 
         result.flowLastUpdatedAt = projectFlow?.updatedAt
