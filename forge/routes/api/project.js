--- conflicted
+++ resolved
@@ -50,33 +50,10 @@
             teams.forEach(t => {
                 if (t.id === request.body.team) {
                     found = true
-<<<<<<< HEAD
-
                     app.db.models.Project.create({
                         name: request.body.name,
                         type: request.body.options.type,
                         url: "placeholder"
-=======
-                    app.containers.create(request.body.name, request.body.options)
-                    .then(container => {
-                        if (container && !container.error) {
-                            app.db.models.Project.create({
-                                name: request.body.name,
-                                type: request.body.options.type,
-                                url: container.url
-                            }).then(async project => {
-                                let team = await app.db.models.Team.findOne({where:{id: request.body.team}})
-                                project.setTeam(team);
-                                project = project.toJSON()
-
-                                // project.meta = container
-                                delete project.updatedAt;
-                                delete project.createdAt;
-                                project.status = "okay";
-                                reply.send(project)
-                            })
-                        }
->>>>>>> 952a7ee3
                     })
                     .then( async project => {
                         let team = await app.db.models.Team.findOne({where:{id: request.body.team}})
