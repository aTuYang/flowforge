--- conflicted
+++ resolved
@@ -51,12 +51,8 @@
     }, async (request, reply) => {
         try {
             await app.db.controllers.User.changePassword(request.session.User, request.body.old_password, request.body.password)
-<<<<<<< HEAD
             await app.auditLog.User.user.updatedPassword(request.session.User, null)
-=======
-            await userLog(request.session.User.id, 'change-password', null, request.session.User.id)
             await app.postoffice.send(request.session.User, 'PasswordChanged', { })
->>>>>>> 8f30bda9
             reply.send({ status: 'okay' })
         } catch (err) {
             const resp = { code: 'password_change_failed', error: 'password change failed' }
