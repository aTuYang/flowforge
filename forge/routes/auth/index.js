/**
 * Routes related to session handling, login/out etc
 *
 * Handles adding `request.sid` and `request.session` to each request if there
 * is a valid session.
 *
 * - `/account/login`
 * - `/account/logout`
 *
 * Provides preHandler functions to secure routes
 *
 *  - `forge.verifySession`
 *  - `forge.verifyAdmin`
 *
 * @namespace session
 * @memberof forge.routes
 */
const fp = require('fastify-plugin')

// This defines how long the session cookie is valid for. This should match
// the max session age defined in `forge/db/controllers/Session.DEFAULT_WEB_SESSION_EXPIRY
// albeit in secs not millisecs due to cookie maxAge requirements
const SESSION_MAX_AGE = 60 * 60 * 24 * 7 // 1 week in seconds

// Options to apply to our session cookie
const SESSION_COOKIE_OPTIONS = {
    httpOnly: true,
    path: '/',
    signed: true,
    maxAge: SESSION_MAX_AGE
}

module.exports = fp(async function (app, opts, done) {
    await app.register(require('./oauth'), { logLevel: app.config.logging.http })
    await app.register(require('./permissions'))

    // WIP:
    async function verifyToken (request, reply) {
        if (request.headers && request.headers.authorization) {
            const parts = request.headers.authorization.split(' ')
            if (parts.length === 2) {
                const scheme = parts[0]
                const token = parts[1]
                if (scheme !== 'Bearer') {
                    reply.code(401).send({ code: 'unauthorized', error: 'unauthorized' })
                }
                if (/^ff[td]/.test(token)) {
                    const accessToken = await app.db.controllers.AccessToken.getOrExpire(token)
                    if (accessToken) {
                        request.session = {
                            ownerId: accessToken.ownerId,
                            ownerType: accessToken.ownerType,
                            scope: accessToken.scope
                        }
                        return
                    }
                } else if (/^ffp/.test(token)) {
                    request.session = await app.db.controllers.Session.getOrExpire(token)
                    return
                }
                reply.code(401).send({ code: 'unauthorized', error: 'unauthorized' })
            } else {
                reply.code(401).send({ code: 'unauthorized', error: 'unauthorized' })
            }
        } else {
            reply.code(401).send({ code: 'unauthorized', error: 'unauthorized' })
        }
    }

    app.decorate('verifyToken', verifyToken)

    /**
     * preHandler function that ensures the current request comes from an active
     * session.
     *
     * Currently this is based only on session cookie. This needs expanding
     * to include authorisation tokens.
     *
     * It sets `request.session` to the active session object.
     * @name verifySession
     * @static
     * @memberof forge
     */
    async function verifySession (request, reply) {
        if (request.sid) {
            request.session = await app.db.controllers.Session.getOrExpire(request.sid)
            if (request.session && request.session.User) {
                const emailVerified = !app.postoffice.enabled() || request.session.User.email_verified || request.routeConfig.allowUnverifiedEmail
                const passwordNotExpired = !request.session.User.password_expired || request.routeConfig.allowExpiredPassword
                const suspended = request.session.User.suspended
                if (emailVerified && passwordNotExpired && !suspended) {
                    return
                }
            }
        }
        if (request.routeConfig.allowAnonymous) {
            return
        }
        if (request.routeConfig.allowToken) {
            await verifyToken(request, reply)
            return
        }
        reply.code(401).send({ code: 'unauthorized', error: 'unauthorized' })
        throw new Error()
    }
    app.decorate('verifySession', verifySession)

    /**
     * preHandler function that ensures the current request comes from
     * an admin user.
     *
     * @name verifyAdmin
     * @static
     * @memberof forge
     */
    app.decorate('verifyAdmin', async (request, reply) => {
        if (request.session && request.session.User.admin) {
            return
        }
        reply.code(401).send({ code: 'unauthorized', error: 'unauthorized' })
        return new Error()
    })

    app.decorateRequest('session', null)
    app.decorateRequest('sid', null)

    // Extract the session cookie and attach as request.sid
    app.addHook('onRequest', async (request, reply) => {
        if (request.cookies.sid) {
            const sid = reply.unsignCookie(request.cookies.sid)
            if (sid.valid) {
                request.sid = sid.value
            } else {
                reply.clearCookie('sid')
            }
        }
    })

    // app.post('/account/register', (request, reply) => {
    //
    // })

    /**
     * Login a user.
     *
     * Requires a body containing:
     *
     * ```json
     * {
     *    "username": "username",
     *    "password": "password"
     * }
     * ```
     * @name /account/login
     * @static
     * @memberof forge.routes.session
     */
    app.post('/account/login', {
        schema: {
            body: {
                type: 'object',
                required: ['username', 'password'],
                properties: {
                    username: { type: 'string' },
                    password: { type: 'string' }
                }
            }
        },
        logLevel: app.config.logging.http
    }, async (request, reply) => {
        const result = await app.db.controllers.User.authenticateCredentials(request.body.username, request.body.password)
        if (result) {
            const session = await app.db.controllers.Session.createUserSession(request.body.username)
            if (session) {
                const cookieOptions = { ...SESSION_COOKIE_OPTIONS }
                cookieOptions.maxAge = SESSION_MAX_AGE
                reply.setCookie('sid', session.sid, cookieOptions)
<<<<<<< HEAD
                reply.send()
                return
            } else {
                reply.code(403).send({ code: 'user_suspended', error: 'User Suspended' })
                return
            }
        }
        reply.code(401).send({ code: 'unauthorized', error: 'unauthorized' })
=======
                await userLog(session.UserId, 'login', { user: { username: request.body.username } }, session.UserId)
                reply.send({ status: 'okay' })
                return
            } else {
                const resp = { code: 'user_suspended', error: 'User Suspended' }
                await userLog(null, 'login', { ...resp, user: { username: request.body.username } }, null)
                reply.code(403).send(resp)
                return
            }
        }
        const resp = { code: 'unauthorized', error: 'unauthorized' }
        await userLog(null, 'login', { ...resp, user: { username: request.body.username } })
        reply.code(401).send(resp)
>>>>>>> e8ba4edf
    })

    /**
     * @name /account/logout
     * @static
     * @memberof forge.routes.session
     */
    app.post('/account/logout', async (request, reply) => {
        let userId = null
        if (request.sid) {
            // logout:nodered(step-1)
            const thisSession = await app.db.models.Session.findOne({
                where: { sid: request.sid },
                include: app.db.models.User
            })
            userId = thisSession?.UserId
            if (userId != null) {
                const user = await app.db.models.User.byId(userId)
                const sessions = await app.db.models.StorageSession.byUsername(user.username)
                for (let index = 0; index < sessions.length; index++) {
                    const session = sessions[index]
                    const ProjectId = session.ProjectId
                    const project = await app.db.models.Project.byId(ProjectId)
                    for (let index = 0; index < session.sessions.length; index++) {
                        const token = session.sessions[index].accessToken
                        try {
                            await app.containers.revokeUserToken(project, token) // logout:nodered(step-2)
                        } catch (error) {
                            app.log.warn(`Failed to revoke token for Project ${ProjectId}: ${error.toString()}`) // log error but continue to delete session
                        }
                    }
                }
            }
            await app.db.controllers.Session.deleteSession(request.sid)
        }
        reply.clearCookie('sid')
        await userLog(userId, 'logout', { user: { id: userId } }, userId)
        reply.send({ status: 'okay' })
    })

    /**
     * @name /account/register
     * @static
     * @memberof forge.routes.session
     */
    app.post('/account/register', {
        schema: {
            body: {
                type: 'object',
                required: ['username', 'password', 'name', 'email'],
                properties: {
                    username: { type: 'string' },
                    password: { type: 'string' },
                    name: { type: 'string' },
                    email: { type: 'string' }
                }
            }
        },
        logLevel: app.config.logging.http
    }, async (request, reply) => {
        const userInfo = {
            username: request.body.username,
            name: request.body.name,
            email: request.body.email
        }
        if (!app.settings.get('user:signup') && !app.settings.get('team:user:invite:external')) {
<<<<<<< HEAD
            reply.code(400).send({ code: 'user_registration_unavailable', error: 'user registration not enabled' })
=======
            const resp = { code: 'not_enabled', error: 'user registration not enabled' }
            await userLog(null, 'register', { ...resp, user: userInfo })
            reply.code(400).send(resp)
>>>>>>> e8ba4edf
            return
        }
        if (!app.settings.get('user:signup') && app.settings.get('team:user:invite:external')) {
            // External invites are allowed - so check there is an invite for this email
            const invite = await app.db.models.Invitation.forExternalEmail(request.body.email)
            if (!invite || invite.length === 0) {
                // reusing error message so as not to leak invited users
<<<<<<< HEAD
                reply.code(400).send({ code: 'user_registration_unavailable', error: 'user registration not enabled' })
=======
                const resp = { code: 'not_enabled', error: 'user registration not enabled' }
                await userLog(null, 'register', { ...resp, user: userInfo })
                reply.code(400).send(resp)
>>>>>>> e8ba4edf
                return
            } else {
                app.log.info(`Invited user found ${request.body.email}`)
            }
        }
        if (!app.postoffice.enabled()) {
<<<<<<< HEAD
            reply.code(400).send({ code: 'user_registration_unavailable', error: 'user registration not enabled - email not configured' })
=======
            const resp = { code: 'invalid_request', error: 'user registration not enabled - email not configured' }
            await userLog(null, 'register', { ...resp, user: userInfo })
            reply.code(400).send(resp)
>>>>>>> e8ba4edf
            return
        }

        if (/^(admin|root)$/.test(request.body.username)) {
<<<<<<< HEAD
            reply.code(400).send({ code: 'invalid_username', error: 'invalid username' })
            return
        }
        if (app.settings.get('user:tcs-required') && !request.body.tcs_accepted) {
            reply.code(400).send({ code: 'tcs_missing', error: 'terms and conditions not accepted' })
=======
            const resp = { code: 'invalid_request', error: 'invalid username' }
            await userLog(null, 'register', { ...resp, user: userInfo })
            reply.code(400).send(resp)
            return
        }
        if (app.settings.get('user:tcs-required') && !request.body.tcs_accepted) {
            const resp = { code: 'invalid_request', error: 'terms and conditions not accepted' }
            await userLog(null, 'register', { ...resp, user: userInfo })
            reply.code(400).send(resp)
>>>>>>> e8ba4edf
            return
        }
        try {
            const newUser = await app.db.models.User.create({
                username: request.body.username,
                name: request.body.name,
                email: request.body.email,
                email_verified: false,
                password: request.body.password,
                admin: false,
                tcs_accepted: new Date()
            })
            userInfo.id = newUser.id
            const verifyToken = await app.db.controllers.User.generateEmailVerificationToken(newUser)
            await app.postoffice.send(
                newUser,
                'VerifyEmail',
                {
                    confirmEmailLink: `${app.config.base_url}/account/verify/${verifyToken}`
                }
            )
            if (request.body.code) {
                reply.setCookie('ff_coupon', request.body.code, {
                    path: '/',
                    maxAge: (60 * 60 * 24 * 7),
                    sameSite: true,
                    signed: true,
                    secure: 'auto'
                })
            }
            await userLog(userInfo.id, 'register', { user: userInfo }, userInfo.id)
            reply.send({ status: 'okay' })
        } catch (err) {
            let responseMessage
            let responseCode = 'unexpected_error'
            if (/user_username_lower_unique|Users_username_key/.test(err.parent?.toString())) {
                responseMessage = 'username not available'
<<<<<<< HEAD
                responseCode = 'invalid_username'
            } else if (/user_email_lower_unique|Users_email_key/.test(err.parent?.toString())) {
                responseMessage = 'email not available'
                responseCode = 'invalid_email'
=======
                responseCode = 'not_available'
            } else if (/user_email_lower_unique|Users_email_key/.test(err.parent?.toString())) {
                responseMessage = 'email not available'
                responseCode = 'not_available'
>>>>>>> e8ba4edf
            } else if (err.errors) {
                responseMessage = err.errors.map(err => err.message).join(',')
            } else {
                responseMessage = err.toString()
            }
<<<<<<< HEAD
            reply.code(400).send({ code: responseCode, error: responseMessage })
=======
            const resp = { code: responseCode, error: responseMessage }
            await userLog(userInfo.id, 'register', { ...resp, user: userInfo }, userInfo.id)
            reply.code(400).send(resp)
>>>>>>> e8ba4edf
        }
    })

    /**
     * Perform email verification
     */
    app.post('/account/verify/:token', async (request, reply) => {
        try {
            if (app.settings.get('user:team:auto-create')) {
                const teamLimit = app.license.get('teams')
                const teamCount = await app.db.models.Team.count()
                if (teamCount >= teamLimit) {
                    const resp = { code: 'team_limit_reached', error: 'Unable to create user team: license limit reached' }
                    await userLog(request.session?.User?.id, 'verify.verify-token')
                    reply.code(400).send(resp)
                    return
                }
            }
            let sessionUser
            if (request.sid) {
                request.session = await app.db.controllers.Session.getOrExpire(request.sid)
                sessionUser = request.session?.User
            }
            let verifiedUser
            try {
                verifiedUser = await app.db.controllers.User.verifyEmailToken(sessionUser, request.params.token)
            } catch (err) {
                const resp = { code: 'invalid_request', error: err.toString() }
                await userLog(request.session?.User?.id, 'verify.verify-token', resp, sessionUser?.id)
                reply.code(400).send(resp)
                return
            }

            // only create a personal team if no other teams exist
            if (app.settings.get('user:team:auto-create') && !((await app.db.models.Team.forUser(verifiedUser)).length)) {
                await app.db.controllers.Team.createTeamForUser({
                    name: `Team ${verifiedUser.name}`,
                    slug: verifiedUser.username,
                    TeamTypeId: (await app.db.models.TeamType.byName('starter')).id
                }, verifiedUser)
                await userLog(request.session?.User?.id, 'verify.auto-create-team', {
                    team: {
                        name: `Team ${verifiedUser.name}`,
                        type: 'starter'
                    }
                }, verifiedUser.id)
            }

            const pendingInvitations = await app.db.models.Invitation.forExternalEmail(verifiedUser.email)
            for (let i = 0; i < pendingInvitations.length; i++) {
                const invite = pendingInvitations[i]
                // For now we'll auto-accept any invites for this user
                // See https://github.com/flowforge/flowforge/issues/275#issuecomment-1040113991
                await app.db.controllers.Invitation.acceptInvitation(invite, verifiedUser)
                // // If we go back to having the user be able to accept invites
                // // as a secondary step, the following code will convert the external
                // // invite into an internal one.
                // invite.external = false
                // invite.inviteeId = verifiedUser.id
                // await invite.save()
            }
            await userLog(request.session.User.id, 'verify.verify-token', {
                user: {
                    username: verifiedUser.username,
                    name: verifiedUser.name,
                    email: verifiedUser.email,
                    admin: !!verifiedUser.isAdmin
                }
            })
            reply.send({ status: 'okay' })
        } catch (err) {
            app.log.error(`/account/verify/token error - ${err.toString()}`)
            const resp = { code: 'unexpected_error', error: err.toString() }
            await userLog(request.session?.User?.id, 'verify.verify-token', resp)
            reply.code(400).send(resp)
        }
    })

    /**
     * Generate verification email
     */
    app.post('/account/verify', { preHandler: app.verifySession, config: { allowUnverifiedEmail: true } }, async (request, reply) => {
        if (!app.postoffice.enabled()) {
            const resp = { code: 'invalid_request', error: 'email not configured' }
            await userLog(request.session?.User?.id, 'verify.request-token', resp)
            reply.code(400).send(resp)
            return
        }
        if (!request.session.User.email_verified) {
            const verifyToken = await app.db.controllers.User.generateEmailVerificationToken(request.session.User)
            await app.postoffice.send(
                request.session.User,
                'VerifyEmail',
                {
                    confirmEmailLink: `${app.config.base_url}/account/verify/${verifyToken}`
                }
            )
            await userLog(request.session.User.id, 'verify.request-token', { info: 'Verify email password sent' })
            reply.send({ status: 'okay' })
        } else {
            const resp = { code: 'invalid_request', error: 'email already verified' }
            await userLog(request.session?.User?.id, 'verify.request-token', resp)
            reply.code(400).send(resp)
        }
    })

    app.post('/account/forgot_password', {
        schema: {
            body: {
                type: 'object',
                required: ['email'],
                properties: {
                    email: { type: 'string' }
                }
            }
        },
        logLevel: app.config.logging.http
    }, async (request, reply) => {
        if (!app.settings.get('user:reset-password')) {
<<<<<<< HEAD
            reply.code(400).send({ code: 'password_reset_unavailable', error: 'password reset not enabled' })
=======
            const resp = { code: 'not_enabled', error: 'password reset not enabled' }
            await userLog(request.session?.User?.id, 'forgot-password', {
                ...resp,
                user: { email: request.body.email }
            })
            reply.code(400).send(resp)
>>>>>>> e8ba4edf
            return
        }
        const user = await app.db.models.User.byEmail(request.body.email)
        if (user) {
            if (app.postoffice.enabled()) {
                const token = await app.db.controllers.AccessToken.createTokenForPasswordReset(user)
                app.postoffice.send(
                    user,
                    'PasswordReset',
                    {
                        resetLink: `${app.config.base_url}/account/change-password/${token.token}`
                    }
                )
                const info = `Password reset request for ${user.hashid}`
                app.log.info(info)
                await userLog(user.id, 'forgot-password', { info }, user.id)
            } else {
<<<<<<< HEAD
                reply.code(400).send({ code: 'password_reset_unavailable', error: 'Email not enabled - cannot reset password' })
=======
                const resp = { code: 'not_enabled', error: 'Email not enabled - cannot reset password' }
                await userLog(user.id, 'forgot-password', resp, user.id)
                reply.code(400).send({ status: 'error', message: resp.error, ...resp })
>>>>>>> e8ba4edf
                return
            }
        }
        reply.code(200).send({})
    })

    app.post('/account/reset_password/:token', {
        schema: {
            body: {
                type: 'object',
                required: ['password'],
                properties: {
                    password: { type: 'string' }
                }
            }
        },
        logLevel: app.config.logging.http
    }, async (request, reply) => {
        if (!app.settings.get('user:reset-password')) {
<<<<<<< HEAD
            reply.code(400).send({ code: 'password_reset_unavailable', error: 'password reset not enabled' })
=======
            const resp = { code: 'not_enabled', error: 'password reset not enabled' }
            await userLog(request.session?.User?.id, 'reset-password', resp)
            reply.code(400).send(resp)
>>>>>>> e8ba4edf
            return
        }

        // We swallow all errors in this handler and always return 200
        // This ensures we don't leak any information about valid/invalid requests

        const token = await app.db.controllers.AccessToken.getOrExpirePasswordResetToken(request.params.token)
        let success = false
        let userId = null
        if (token) {
            userId = token.ownerId
            // This is a valid password reset token
            const user = await app.db.models.User.byId(token.ownerId)
            if (user) {
                userId = user.id
                try {
                    await app.db.controllers.User.resetPassword(user, request.body.password)
                    success = true
                } catch (err) {
                }
            }
            // We've used the one attempt to use this token - remove it
            await token.destroy()
        }
        if (success) {
            await userLog(request.session?.User?.id, 'reset-password', null, userId)
            reply.code(200).send({})
        } else {
<<<<<<< HEAD
            reply.code(400).send({ code: 'password_reset_failed', error: 'Password reset failed' })
=======
            const resp = { code: 'unexpected_error', error: 'Password reset failed' }
            await userLog(request.session?.User?.id, 'reset-password', resp, userId)
            reply.code(400).send({ status: 'error', message: resp.error, ...resp })
>>>>>>> e8ba4edf
        }
    })

    done()

    /**
     * Log events against the entityType `users.x.y`
     * @param {number} userId User performing the action
     * @param {string} event The name of the event
     * @param {*} body The body/data for the log entry
     * @param {string|number} [entityId] The id of the user on which the action occurs (where available)
     */
    async function userLog (userId, event, body, entityId) {
        try {
            // function userLog (app, UserId, event, body, [entityId])
            await app.db.controllers.AuditLog.userLog(
                userId,
                `account.${event}`,
                body,
                entityId || userId
            )
        } catch (error) {
            console.error(error)
        }
    }
})<|MERGE_RESOLUTION|>--- conflicted
+++ resolved
@@ -175,18 +175,8 @@
                 const cookieOptions = { ...SESSION_COOKIE_OPTIONS }
                 cookieOptions.maxAge = SESSION_MAX_AGE
                 reply.setCookie('sid', session.sid, cookieOptions)
-<<<<<<< HEAD
+                await userLog(session.UserId, 'login', { user: { username: request.body.username } }, session.UserId)
                 reply.send()
-                return
-            } else {
-                reply.code(403).send({ code: 'user_suspended', error: 'User Suspended' })
-                return
-            }
-        }
-        reply.code(401).send({ code: 'unauthorized', error: 'unauthorized' })
-=======
-                await userLog(session.UserId, 'login', { user: { username: request.body.username } }, session.UserId)
-                reply.send({ status: 'okay' })
                 return
             } else {
                 const resp = { code: 'user_suspended', error: 'User Suspended' }
@@ -198,7 +188,6 @@
         const resp = { code: 'unauthorized', error: 'unauthorized' }
         await userLog(null, 'login', { ...resp, user: { username: request.body.username } })
         reply.code(401).send(resp)
->>>>>>> e8ba4edf
     })
 
     /**
@@ -265,13 +254,9 @@
             email: request.body.email
         }
         if (!app.settings.get('user:signup') && !app.settings.get('team:user:invite:external')) {
-<<<<<<< HEAD
-            reply.code(400).send({ code: 'user_registration_unavailable', error: 'user registration not enabled' })
-=======
-            const resp = { code: 'not_enabled', error: 'user registration not enabled' }
+            const resp = { code: 'user_registration_unavailable', error: 'user registration not enabled' }
             await userLog(null, 'register', { ...resp, user: userInfo })
             reply.code(400).send(resp)
->>>>>>> e8ba4edf
             return
         }
         if (!app.settings.get('user:signup') && app.settings.get('team:user:invite:external')) {
@@ -279,47 +264,31 @@
             const invite = await app.db.models.Invitation.forExternalEmail(request.body.email)
             if (!invite || invite.length === 0) {
                 // reusing error message so as not to leak invited users
-<<<<<<< HEAD
-                reply.code(400).send({ code: 'user_registration_unavailable', error: 'user registration not enabled' })
-=======
-                const resp = { code: 'not_enabled', error: 'user registration not enabled' }
+                const resp = { code: 'user_registration_unavailable', error: 'user registration not enabled' }
                 await userLog(null, 'register', { ...resp, user: userInfo })
                 reply.code(400).send(resp)
->>>>>>> e8ba4edf
                 return
             } else {
                 app.log.info(`Invited user found ${request.body.email}`)
             }
         }
         if (!app.postoffice.enabled()) {
-<<<<<<< HEAD
-            reply.code(400).send({ code: 'user_registration_unavailable', error: 'user registration not enabled - email not configured' })
-=======
-            const resp = { code: 'invalid_request', error: 'user registration not enabled - email not configured' }
+            const resp = { code: 'user_registration_unavailable', error: 'user registration not enabled - email not configured' }
             await userLog(null, 'register', { ...resp, user: userInfo })
             reply.code(400).send(resp)
->>>>>>> e8ba4edf
             return
         }
 
         if (/^(admin|root)$/.test(request.body.username)) {
-<<<<<<< HEAD
-            reply.code(400).send({ code: 'invalid_username', error: 'invalid username' })
+            const resp = { code: 'invalid_username', error: 'invalid username' }
+            await userLog(null, 'register', { ...resp, user: userInfo })
+            reply.code(400).send(resp)
             return
         }
         if (app.settings.get('user:tcs-required') && !request.body.tcs_accepted) {
-            reply.code(400).send({ code: 'tcs_missing', error: 'terms and conditions not accepted' })
-=======
-            const resp = { code: 'invalid_request', error: 'invalid username' }
+            const resp = { code: 'tcs_missing', error: 'terms and conditions not accepted' }
             await userLog(null, 'register', { ...resp, user: userInfo })
             reply.code(400).send(resp)
-            return
-        }
-        if (app.settings.get('user:tcs-required') && !request.body.tcs_accepted) {
-            const resp = { code: 'invalid_request', error: 'terms and conditions not accepted' }
-            await userLog(null, 'register', { ...resp, user: userInfo })
-            reply.code(400).send(resp)
->>>>>>> e8ba4edf
             return
         }
         try {
@@ -357,29 +326,18 @@
             let responseCode = 'unexpected_error'
             if (/user_username_lower_unique|Users_username_key/.test(err.parent?.toString())) {
                 responseMessage = 'username not available'
-<<<<<<< HEAD
                 responseCode = 'invalid_username'
             } else if (/user_email_lower_unique|Users_email_key/.test(err.parent?.toString())) {
                 responseMessage = 'email not available'
                 responseCode = 'invalid_email'
-=======
-                responseCode = 'not_available'
-            } else if (/user_email_lower_unique|Users_email_key/.test(err.parent?.toString())) {
-                responseMessage = 'email not available'
-                responseCode = 'not_available'
->>>>>>> e8ba4edf
             } else if (err.errors) {
                 responseMessage = err.errors.map(err => err.message).join(',')
             } else {
                 responseMessage = err.toString()
             }
-<<<<<<< HEAD
-            reply.code(400).send({ code: responseCode, error: responseMessage })
-=======
             const resp = { code: responseCode, error: responseMessage }
             await userLog(userInfo.id, 'register', { ...resp, user: userInfo }, userInfo.id)
             reply.code(400).send(resp)
->>>>>>> e8ba4edf
         }
     })
 
@@ -499,16 +457,12 @@
         logLevel: app.config.logging.http
     }, async (request, reply) => {
         if (!app.settings.get('user:reset-password')) {
-<<<<<<< HEAD
-            reply.code(400).send({ code: 'password_reset_unavailable', error: 'password reset not enabled' })
-=======
-            const resp = { code: 'not_enabled', error: 'password reset not enabled' }
+            const resp = { code: 'password_reset_unavailable', error: 'password reset not enabled' }
             await userLog(request.session?.User?.id, 'forgot-password', {
                 ...resp,
                 user: { email: request.body.email }
             })
             reply.code(400).send(resp)
->>>>>>> e8ba4edf
             return
         }
         const user = await app.db.models.User.byEmail(request.body.email)
@@ -526,13 +480,9 @@
                 app.log.info(info)
                 await userLog(user.id, 'forgot-password', { info }, user.id)
             } else {
-<<<<<<< HEAD
-                reply.code(400).send({ code: 'password_reset_unavailable', error: 'Email not enabled - cannot reset password' })
-=======
-                const resp = { code: 'not_enabled', error: 'Email not enabled - cannot reset password' }
+                const resp = { code: 'password_reset_unavailable', error: 'Email not enabled - cannot reset password' }
                 await userLog(user.id, 'forgot-password', resp, user.id)
                 reply.code(400).send({ status: 'error', message: resp.error, ...resp })
->>>>>>> e8ba4edf
                 return
             }
         }
@@ -552,13 +502,9 @@
         logLevel: app.config.logging.http
     }, async (request, reply) => {
         if (!app.settings.get('user:reset-password')) {
-<<<<<<< HEAD
-            reply.code(400).send({ code: 'password_reset_unavailable', error: 'password reset not enabled' })
-=======
-            const resp = { code: 'not_enabled', error: 'password reset not enabled' }
+            const resp = { code: 'password_reset_unavailable', error: 'password reset not enabled' }
             await userLog(request.session?.User?.id, 'reset-password', resp)
             reply.code(400).send(resp)
->>>>>>> e8ba4edf
             return
         }
 
@@ -587,13 +533,9 @@
             await userLog(request.session?.User?.id, 'reset-password', null, userId)
             reply.code(200).send({})
         } else {
-<<<<<<< HEAD
-            reply.code(400).send({ code: 'password_reset_failed', error: 'Password reset failed' })
-=======
-            const resp = { code: 'unexpected_error', error: 'Password reset failed' }
+            const resp = { code: 'password_reset_failed', error: 'Password reset failed' }
             await userLog(request.session?.User?.id, 'reset-password', resp, userId)
             reply.code(400).send({ status: 'error', message: resp.error, ...resp })
->>>>>>> e8ba4edf
         }
     })
 
