/**
 * A User
 * @namespace forge.db.models.User
 */
const { DataTypes, Op } = require('sequelize')
const { hash, generateUserAvatar } = require('../utils')

module.exports = {
    name: 'User',
    schema: {
        username: { type: DataTypes.STRING, allowNull: false, unique: true },
        name: { type: DataTypes.STRING, validate: { not: /:\/\// } },
        email: { type: DataTypes.STRING, unique: true, validate: { isEmail: true } },
        email_verified: { type: DataTypes.BOOLEAN, defaultValue: false },
        password: {
            type: DataTypes.STRING,
            set (value) {
                if (value.length < 8) {
                    throw new Error('Password too short')
                }
                this.setDataValue('password', hash(value))
            }
        },
        password_expired: { type: DataTypes.BOOLEAN, defaultValue: false },
        admin: { type: DataTypes.BOOLEAN, allowNull: false, defaultValue: false },
        avatar: {
            type: DataTypes.STRING,
            get () {
                const avatar = this.getDataValue('avatar')
                if (avatar) {
                    return `${process.env.FLOWFORGE_BASE_URL}${avatar}`
                } else {
                    return avatar
                }
            }
        },
<<<<<<< HEAD
        tcs_accepted: { type: DataTypes.DATE, allowNull: true }
=======
        suspended: {
            type: DataTypes.BOOLEAN,
            defaultValue: false
        }
>>>>>>> 9721d23e
    },
    scopes: {
        admins: { where: { admin: true } }
    },
    hooks: function (M, app) {
        return {
            beforeCreate: async (user, options) => {
                const userLimit = app.license.get('users')
                const userCount = await M.User.count()
                if (userCount >= userLimit) {
                    throw new Error('license limit reached')
                }
                if (!user.avatar) {
                    user.avatar = generateUserAvatar(user.name || user.username)
                }
                if (!user.name) {
                    user.name = user.username
                }
            },
            beforeUpdate: async (user) => {
                if (user._previousDataValues.admin === true && user.admin === false) {
                    const currentAdmins = await app.db.models.User.scope('admins').findAll()
                    if (currentAdmins.length <= 1) {
                        throw new Error('Cannot remove last Admin user')
                    }
                }
                if (user.avatar.startsWith(`${process.env.FLOWFORGE_BASE_URL}/avatar/`)) {
                    user.avatar = generateUserAvatar(user.name || user.username)
                }
            },
            beforeDestroy: async (user, opts) => {
                if (user.admin) {
                    throw new Error('Cannot delete Admin user')
                }
                const teamsOwned = await user.getTeamsOwned()
                if (teamsOwned.length > 0) {
                    throw new Error('Cannot delete user that owns teams')
                }
                // Need to do this in beforeDestroy as the Session.UserId field
                // is set to NULL when user is deleted.
                // TODO: modify cascade delete relationship between the tables
                await M.Session.destroy({
                    where: {
                        UserId: user.id
                    }
                })
                await M.Invitation.destroy({
                    where: {
                        [Op.or]: [{ invitorId: user.id }, { inviteeId: user.id }]
                    }
                })
            }
        }
    },
    associations: function (M) {
        this.belongsToMany(M.Team, { through: M.TeamMember })
        this.hasMany(M.TeamMember)
        this.hasMany(M.Session)
        this.hasMany(M.Invitation, { foreignKey: 'invitorId' })
        this.hasMany(M.Invitation, { foreignKey: 'inviteeId' })
        this.belongsTo(M.Team, { as: 'defaultTeam' })
    },
    finders: function (M) {
        return {
            static: {
                admins: async () => {
                    return this.scope('admins').findAll()
                },
                byId: async (id) => {
                    if (typeof id === 'string') {
                        id = M.User.decodeHashid(id)
                    }
                    return this.findOne({
                        where: { id },
                        include: {
                            model: M.Team,
                            attributes: ['name'],
                            through: {
                                attributes: ['role']
                            }
                        }
                    })
                },
                byUsername: async (username) => {
                    return this.findOne({
                        where: { username },
                        include: {
                            model: M.Team,
                            attributes: ['name'],
                            through: {
                                attributes: ['role']
                            }
                        }
                    })
                },
                byEmail: async (email) => {
                    return this.findOne({
                        where: { email },
                        include: {
                            model: M.Team,
                            attributes: ['name'],
                            through: {
                                attributes: ['role']
                            }
                        }
                    })
                },
                byName: async (name) => {
                    return this.findOne({
                        where: { name },
                        include: {
                            model: M.Team,
                            attributes: ['name'],
                            through: {
                                attributes: ['role']
                            }
                        }
                    })
                },
                byUsernameOrEmail: async (name) => {
                    let clause = { username: name }
                    if (/.+@.+/.test(name)) {
                        clause = { email: name }
                    }
                    return this.findOne({
                        where: clause,
                        include: {
                            model: M.Team,
                            attributes: ['name'],
                            through: {
                                attributes: ['role']
                            }
                        }
                    })
                },
                inTeam: async (teamHashId) => {
                    const teamId = M.Team.decodeHashid(teamHashId)
                    return M.User.findAll({
                        include: {
                            model: M.Team,
                            attributes: ['name'],
                            where: { id: teamId },
                            through: {
                                attributes: ['role']
                            }
                        }
                    })
                },
                getAll: async (pagination = {}) => {
                    const limit = parseInt(pagination.limit) || 30
                    const where = {}
                    if (pagination.cursor) {
                        where.id = { [Op.gt]: M.User.decodeHashid(pagination.cursor) }
                    }
                    const { count, rows } = await this.findAndCountAll({
                        where,
                        order: [['id', 'ASC']],
                        limit
                    })
                    return {
                        meta: {
                            next_cursor: rows.length === limit ? rows[rows.length - 1].hashid : undefined
                        },
                        count,
                        users: rows
                    }
                }
            },
            instance: {
                // get the team membership for the given team
                // `teamId` can be either a number (the raw id) or a string (the hashid).
                // TODO: standardize on using hashids externally
                getTeamMembership: async function (teamId, includeTeam) {
                    return M.TeamMember.getTeamMembership(this.id, teamId, includeTeam)
                },
                getTeamsOwned: async function () {
                    return M.TeamMember.getTeamsOwnedBy(this.id)
                }
            }
        }
    }
}<|MERGE_RESOLUTION|>--- conflicted
+++ resolved
@@ -34,14 +34,11 @@
                 }
             }
         },
-<<<<<<< HEAD
         tcs_accepted: { type: DataTypes.DATE, allowNull: true }
-=======
         suspended: {
             type: DataTypes.BOOLEAN,
             defaultValue: false
         }
->>>>>>> 9721d23e
     },
     scopes: {
         admins: { where: { admin: true } }
