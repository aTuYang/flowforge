const crypto = require('crypto')
const semver = require('semver')

/**
 * inflightProjectState - when projects are transitioning between states, there
 * is no need to store that in the database. But we do need to know it so the
 * information can be returned on the API.
 */
const inflightProjectState = { }

module.exports = {
    /**
     * Get the in-flight state of a project
     * @param {*} app
     * @param {*} project
     * @returns the in-flight state
     */
    getInflightState: function (app, project) {
        return inflightProjectState[project.id]
    },

    /**
     * Set the in-flight state of a project
     * @param {*} app
     * @param {*} project
     * @param {*} state
     */
    setInflightState: function (app, project, state) {
        inflightProjectState[project.id] = state
    },
    /**
     * Set the in-flight state of a project
     * @param {*} app
     * @param {*} project
     */
    clearInflightState: function (app, project) {
        delete inflightProjectState[project.id]
    },
    /**
     * Get the settings object that should be passed to nr-launcher so it can
     * start Node-RED with the proper project configuration.
     *
     * This merges the Project Template settings with the Project's own settings.
     *
     * @param {*} app the forge app
     * @param {*} project the project to get the settings for
     * @returns the runtime settings object
     */
    getRuntimeSettings: async function (app, project) {
        // This assumes the project has been loaded via `byId` so that
        // it has the template and ProjectSettings attached
        let result = {}
        const env = {}
        if (project.ProjectTemplate) {
            result = project.ProjectTemplate.settings
            if (result.env) {
                result.env.forEach(envVar => {
                    env[envVar.name] = envVar.value
                })
            }
        }
        if (project.ProjectSettings[0]?.key === 'settings') {
            const projectSettings = project.ProjectSettings[0].value
            result = app.db.controllers.ProjectTemplate.mergeSettings(result, projectSettings)
            if (result.env) {
                result.env.forEach(envVar => {
                    env[envVar.name] = envVar.value
                })
            }
        }
        // If we don't have any modules listed in project settings. We should
        // look them up from StorageSettings in case this is a pre-existing project
        // that has nodes installed from before we started tracking them ourselves
        const moduleList = result.palette?.modules || await app.db.controllers.StorageSettings.getProjectModules(project) || []
        const modules = {}
        moduleList.forEach(module => {
            modules[module.name] = module.version
        })
        result.palette = result.palette || {}
        result.palette.modules = modules
        result.env = env
        return result
    },

    exportProject: async function (app, project, components) {
        components = components || {
            flows: true,
            credentials: true,
            settings: true,
            envVars: true
        }
        const projectExport = {}
        if (components.flows) {
            const flows = await app.db.models.StorageFlow.byProject(project.id)
            projectExport.flows = !flows ? [] : JSON.parse(flows.flow)
            if (components.credentials) {
                const origCredentials = await app.db.models.StorageCredentials.byProject(project.id)
                if (origCredentials) {
                    const encryptedCreds = JSON.parse(origCredentials.credentials)
                    if (components.credentialSecret) {
                        // This code path is currently unused. It is here
                        // for a future item where a user wants to export a project
                        // out of the plaform. They will provide their own
                        // credentialSecret value - which we will used to re-encrypt
                        // the project credentials
                        const projectSecret = await project.getCredentialSecret()
                        const exportSecret = components.credentialSecret
                        projectExport.credentials = app.db.controllers.Project.exportCredentials(encryptedCreds, projectSecret, exportSecret)
                    } else {
                        projectExport.credentials = encryptedCreds
                    }
                }
            }
        }
        if (components.settings || components.envVars) {
            const settings = await app.db.controllers.Project.getRuntimeSettings(project)
            const envVars = settings.env
            delete settings.env
            if (components.settings) {
                projectExport.settings = settings
            }
            if (components.envVars) {
                projectExport.env = envVars
            }
        }
        const NRSettings = await app.db.models.StorageSettings.byProject(project.id)
        if (NRSettings) {
            projectExport.modules = {}
            try {
                const nodeList = JSON.parse(NRSettings.settings).nodes || {}
                Object.entries(nodeList).forEach(([key, value]) => {
                    projectExport.modules[key] = value.version
                })
            } catch (err) {}
        }
        return projectExport
    },

    importProjectSnapshot: async function restoreSnapshot (app, project, snapshot) {
        const t = await app.db.sequelize.transaction() // start a transaction
        try {
            if (snapshot?.flows?.flows) {
                const currentProjectFlows = await app.db.models.StorageFlow.byProject(project.id)
                currentProjectFlows.flow = JSON.stringify(!snapshot.flows.flows ? [] : snapshot.flows.flows)
                if (snapshot.flows.credentials) {
                    const origCredentials = await app.db.models.StorageCredentials.byProject(project.id)
                    origCredentials.credentials = JSON.stringify(snapshot.flows.credentials)
                    await origCredentials.save({ transaction: t })
                }
                await currentProjectFlows.save({ transaction: t })
            }
            if (snapshot?.settings?.settings || snapshot?.settings?.env) {
                const snapshotSettings = JSON.parse(JSON.stringify(snapshot.settings.settings || {}))
                snapshotSettings.env = []
                const envVarKeys = Object.keys(snapshot.settings.env || {})
                if (envVarKeys?.length) {
                    envVarKeys.forEach(key => {
                        snapshotSettings.env.push({
                            name: key,
                            value: snapshot.settings.env[key]
                        })
                    })
                }
                const newSettings = app.db.controllers.ProjectTemplate.validateSettings(snapshotSettings, project.ProjectTemplate)
                const currentProjectSettings = await project.getSetting('settings') || {} // necessary?
                const updatedSettings = app.db.controllers.ProjectTemplate.mergeSettings(currentProjectSettings, newSettings) // necessary?
                await project.updateSetting('settings', updatedSettings, { transaction: t }) // necessary?
            }
            await t.commit() // all good, commit the transaction
        } catch (error) {
            await t.rollback() // rollback the transaction.
            throw error
        }
    },

    /**
     * Takes a credentials object and re-encrypts it with a new key
     */
    exportCredentials: function (app, original, oldKey, newKey) {
        const newHash = crypto.createHash('sha256').update(newKey).digest()
        const oldHash = crypto.createHash('sha256').update(oldKey).digest()
        return encryptCreds(newHash, decryptCreds(oldHash, original))
    },

    /**
<<<<<<< HEAD
     *
     * @param {*} app
     * @param {*} project
     * @param {*} components
     */
    importProject: async function (app, project, components) {
        const t = await app.db.sequelize.transaction()
        try {
            if (components.flows) {
                let currentProjectFlows = await app.db.models.StorageFlow.byProject(project.id)
                if (currentProjectFlows) {
                    currentProjectFlows.flows = components.flows
                    await currentProjectFlows.save({ transaction: t })
                } else {
                    currentProjectFlows = await app.db.models.StorageFlow.create({
                        ProjectId: project.id,
                        flow: components.flows
                    }, { transaction: t })
                }
            }
            if (components.credentials) {
                const projectSecret = await project.getCredentialSecret()
                const credSecretsHash = crypto.createHash('sha256').update(components.credsSecret).digest()
                const projectSecretHash = crypto.createHash('sha256').update(projectSecret).digest()
                const decryptedCreds = decryptCreds(credSecretsHash, JSON.parse(components.credentials))
                const encryptedCreds = encryptCreds(projectSecretHash, decryptedCreds)
                let origCredentials = await app.db.models.StorageCredentials.byProject(project.id)
                if (origCredentials) {
                    origCredentials.credentials = JSON.stringify(encryptedCreds)
                    await origCredentials.save({ transaction: t })
                } else {
                    origCredentials = await app.db.models.StorageCredentials.create({
                        ProjectId: project.id,
                        credentials: JSON.stringify(encryptedCreds)
                    }, { transaction: t })
                }
            }
            await t.commit()
        } catch (error) {
            t.rollback()
            throw error
        }
        if (project.state === 'running') {
            app.db.controllers.Project.setInflightState(project, 'restarting')
            project.state = 'running'
            await project.save()
            const result = await app.containers.restartFlows(project)
            app.db.controllers.Project.clearInflightState(project)
            return result
=======
     * Updates the project settings.palette.modules value based on the
     * module list Node-RED has provided to the StorageSettings api.
     */
    mergeProjectModules: async function (app, project, moduleList) {
        let changed = false
        let newProjectModuleList
        const currentProjectSettings = await project.getSetting('settings') || {}
        if (currentProjectSettings?.palette?.modules) {
            // The project has an existing list of modules - need to resolve any
            // changes between the two lists

            // As the moduleList comes from Node-RED's runtimeSettings object,
            // it will only contain the modules that include Node-RED nodes.
            // Regular npm modules that do not include nodes (nrlint for eg)
            // will not be included.
            // So we don't want to remove anything from the current list just
            // because it isn't listed in what moduleList provides.

            // This is the list of modules from ProjectSettings
            const existingModulesList = currentProjectSettings?.palette?.modules
            const existingModules = {}
            existingModulesList.forEach(m => { existingModules[m.name] = m })

            const newModules = {}
            moduleList.forEach(m => {
                newModules[m.name] = m
                if (!existingModules[m.name]) {
                    // Newly installed module - add to the list
                    changed = true
                    existingModules[m.name] = m
                    if (/^\d/.test(m.version)) {
                        m.version = `~${m.version}`
                    }
                } else if (!semver.satisfies(m.version, existingModules[m.name].version)) {
                    // The installed version does not match what we thought semver wanted.
                    // Defer to what has been installed - but with '~' prepended
                    // as is the default Node-RED/npm behaviour
                    if (/^\d/.test(m.version)) {
                        m.version = `~${m.version}`
                    }
                    existingModules[m.name] = m
                }
            })
            newProjectModuleList = Object.values(existingModules)
        } else {
            // No existing modules - so updated with the list as provided
            changed = true
            newProjectModuleList = moduleList.map(m => {
                if (/^\d/.test(m.version)) {
                    m.version = `~${m.version}`
                }
                return m
            })
        }
        if (changed) {
            currentProjectSettings.palette = currentProjectSettings.palette || {}
            currentProjectSettings.palette.modules = newProjectModuleList
            await project.updateSetting('settings', currentProjectSettings)
>>>>>>> 11369f85
        }
    }
}

function decryptCreds (key, cipher) {
    let flows = cipher.$
    const initVector = Buffer.from(flows.substring(0, 32), 'hex')
    flows = flows.substring(32)
    const decipher = crypto.createDecipheriv('aes-256-ctr', key, initVector)
    const decrypted = decipher.update(flows, 'base64', 'utf8') + decipher.final('utf8')
    return JSON.parse(decrypted)
}

function encryptCreds (key, plain) {
    const initVector = crypto.randomBytes(16)
    const cipher = crypto.createCipheriv('aes-256-ctr', key, initVector)
    return { $: initVector.toString('hex') + cipher.update(JSON.stringify(plain), 'utf8', 'base64') + cipher.final('base64') }
}<|MERGE_RESOLUTION|>--- conflicted
+++ resolved
@@ -183,7 +183,6 @@
     },
 
     /**
-<<<<<<< HEAD
      *
      * @param {*} app
      * @param {*} project
@@ -233,7 +232,10 @@
             const result = await app.containers.restartFlows(project)
             app.db.controllers.Project.clearInflightState(project)
             return result
-=======
+        }
+    }
+
+    /**
      * Updates the project settings.palette.modules value based on the
      * module list Node-RED has provided to the StorageSettings api.
      */
@@ -292,7 +294,6 @@
             currentProjectSettings.palette = currentProjectSettings.palette || {}
             currentProjectSettings.palette.modules = newProjectModuleList
             await project.updateSetting('settings', currentProjectSettings)
->>>>>>> 11369f85
         }
     }
 }
