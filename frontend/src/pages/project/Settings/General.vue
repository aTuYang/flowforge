<template>
    <form class="space-y-6">
        <FormRow v-model="input.projectId" type="uneditable" id="projectId" inputClass="font-mono">
            Project ID
        </FormRow>

        <FormRow v-model="input.projectName" :type="editing.projectName?'text':'uneditable'" id="projectName">
            Name
        </FormRow>

        <FormRow v-model="input.stackDescription" type="uneditable">
            Stack
        </FormRow>

<<<<<<< HEAD
        <FormRow v-model="input.templateName" type="uneditable">
            Template
        </FormRow>

        <div class="space-x-4 whitespace-nowrap">
=======
        <!-- <div class="space-x-4 whitespace-nowrap">
>>>>>>> 3090eecb
            <template v-if="!editing.projectName">
                <button type="button" class="forge-button forge-button-small" @click="editName">Edit project settings</button>
            </template>
            <template v-else>
                <button type="button" class="forge-button-tertiary forge-button-small" @click="cancelEditName">Cancel</button>
                <button type="button" class="forge-button forge-button-small" @click="saveEditName">Save project settings</button>
            </template>
        </div> -->

    </form>
</template>

<script>
import projectApi from '@/api/project'
import FormRow from '@/components/FormRow'
import FormHeading from '@/components/FormHeading'
import { ClipboardCopyIcon } from '@heroicons/vue/outline'

export default {
    name: 'ProjectSettings',

    props: ['project'],
    data () {
        return {
            editing: {
                projectName: false
            },
            input: {
<<<<<<< HEAD
                projectId: "",
                projectName: "",
                stackDescription: "",
                templateName: "",
=======
                projectId: '',
                projectName: '',
                stackDescription: ''
>>>>>>> 3090eecb
            },
            original: {
                projectName: ''
            }
        }
    },
    watch: {
        project: 'fetchData'
    },
    mounted () {
        this.fetchData()
    },
    // beforeRouteLeave(to, from, next) {
    //     console.log(to,from);
    //     if (this.editing.projectName) {
    //         next(false);
    //     } else {
    //         next();
    //     }
    // },
    methods: {
        copyProjectId () {

        },
        editName () {
            this.original.projectName = this.input.projectName
            this.editing.projectName = true
            setTimeout(() => {
                document.getElementById('projectName').focus()
            }, 0)
        },
        async saveEditName () {
            this.editing.projectName = false
            await projectApi.updateProject(this.project.id, { name: this.input.projectName })
            this.$emit('projectUpdated')
        },
        cancelEditName () {
            this.editing.projectName = false
            this.input.projectName = this.original.projectName
        },
        fetchData () {
            this.input.projectId = this.project.id
            if (this.project.stack) {
                this.input.stackDescription = this.project.stack.name
            } else {
                this.input.stackDescription = 'none'
            }
<<<<<<< HEAD
            if (this.project.template) {
                this.input.templateName = this.project.template.name;
            } else {
                this.input.templateName = "none"
            }
            this.input.projectName = this.project.name;
=======
            this.input.projectName = this.project.name
>>>>>>> 3090eecb
        }
    },
    components: {
        FormRow,
        FormHeading,
        ClipboardCopyIcon
    }
}
</script><|MERGE_RESOLUTION|>--- conflicted
+++ resolved
@@ -12,15 +12,11 @@
             Stack
         </FormRow>
 
-<<<<<<< HEAD
         <FormRow v-model="input.templateName" type="uneditable">
             Template
         </FormRow>
 
-        <div class="space-x-4 whitespace-nowrap">
-=======
         <!-- <div class="space-x-4 whitespace-nowrap">
->>>>>>> 3090eecb
             <template v-if="!editing.projectName">
                 <button type="button" class="forge-button forge-button-small" @click="editName">Edit project settings</button>
             </template>
@@ -49,16 +45,10 @@
                 projectName: false
             },
             input: {
-<<<<<<< HEAD
-                projectId: "",
-                projectName: "",
-                stackDescription: "",
-                templateName: "",
-=======
                 projectId: '',
                 projectName: '',
-                stackDescription: ''
->>>>>>> 3090eecb
+                stackDescription: '',
+                templateName: '',
             },
             original: {
                 projectName: ''
@@ -106,16 +96,14 @@
             } else {
                 this.input.stackDescription = 'none'
             }
-<<<<<<< HEAD
+
             if (this.project.template) {
-                this.input.templateName = this.project.template.name;
+                this.input.templateName = this.project.template.name
             } else {
                 this.input.templateName = "none"
             }
-            this.input.projectName = this.project.name;
-=======
+
             this.input.projectName = this.project.name
->>>>>>> 3090eecb
         }
     },
     components: {
