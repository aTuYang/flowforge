<template>
    <div class="forge-block">
        <div class="max-w-2xl m-auto">
            <form class="space-y-6">
                <FormHeading>Create a new project</FormHeading>
                <div class="mb-8 text-sm text-gray-500">Let's get your new Node-RED instance setup in no time.</div>

                <FormRow :options="teams" :error="(init && (teams.length === 0))?'You do not have permission to create a project in any team':''" v-model="input.team" id="team">Team</FormRow>

                <div>
                    <FormRow v-model="input.name">
                        <template v-slot:default>Project Name</template>
                        <template v-slot:append>
                            <button type="button" @click="refreshName" class="forge-button-tertiary px-1" ><RefreshIcon class="w-5" /></button>
                        </template>
                    </FormRow>
                    <span class="block text-xs ml-4 italic text-gray-500 m-0 max-w-sm">Please note, currently, project names cannot be changed once a project is created</span>
                </div>

                <FormRow :options="stacks" :error="errors.stack" v-model="input.stack" id="stack">Stack</FormRow>

                <FormRow :options="templates" :error="errors.template" v-model="input.template" id="template">Template</FormRow>

                <!-- <FormRow v-model="input.description" id="description">Description</FormRow> -->

                <button type="button" :disabled="!createEnabled" @click="createProject" class="forge-button">
                    Create project
                </button>
            </form>
        </div>
    </div>
</template>

<script>
import teamApi from '@/api/team'
import projectApi from '@/api/project'
import stacksApi from '@/api/stacks'
import templatesApi from '@/api/templates'

import FormRow from '@/components/FormRow'
import FormHeading from '@/components/FormHeading'
import NameGenerator from '@/utils/name-generator'
import { RefreshIcon } from '@heroicons/vue/outline'
import Breadcrumbs from '@/mixins/Breadcrumbs'
import { Roles } from '@core/lib/roles'

export default {
    name: 'CreateProject',
    mixins: [Breadcrumbs],
    data () {
        return {
            init: false,
            currentTeam: null,
            teams: [],
            stacks: [],
            templates: [],
            input: {
                name: NameGenerator(),
<<<<<<< HEAD
                team: "",
                stack: "",
                template: "",
=======
                team: '',
                stack: '',
>>>>>>> 3090eecb
                // description: "",
                options: {
                    type: 'basic'
                }
            },
            errors: {
                stack: ''
            }
        }
    },
    computed: {
<<<<<<< HEAD
        createEnabled: function() {
            return this.input.stack && this.input.team && this.input.name &&  this.input.template
=======
        createEnabled: function () {
            return this.input.stack && this.input.team && this.input.name
>>>>>>> 3090eecb
        }
    },
    async created () {
        const data = await teamApi.getTeams()
        const filteredTeams = []

        data.teams.forEach((t) => {
            if (t.role !== Roles.Owner) {
                return
            }
            if (t.slug === this.$route.params.team_slug) {
                this.currentTeam = t.id
            }
            filteredTeams.push({ value: t.id, label: t.name })
        })

        if (this.currentTeam == null && filteredTeams.length > 0) {
            this.currentTeam = filteredTeams[0].value
        }
        this.teams = filteredTeams

        if (this.currentTeam) {
            this.setBreadcrumbs([
                { type: 'TeamLink' },
                { label: 'Create project' }
            ])
        }

        const stackList = await stacksApi.getStacks()
        this.stacks = stackList.stacks.filter(stack => stack.active).map(stack => { return { value: stack.id, label: stack.name } })
<<<<<<< HEAD

        const templateList = await templatesApi.getTemplates()
        this.templates = templateList.templates.filter(template => template.active).map(template => { return { value: template.id, label: template.name } })


        this.init = true;
=======
        this.init = true

>>>>>>> 3090eecb
        setTimeout(() => {
            // There must be a better Vue way of doing this, but I can't find it.
            // Without the setTimeout, the select box doesn't update
            this.input.team = this.currentTeam
<<<<<<< HEAD
            this.input.stack = this.stacks.length > 0 ? this.stacks[0].value : ""
            this.input.template = this.templates.length > 0 ? this.templates[0].value : ""
=======
            this.input.stack = this.stacks.length > 0 ? this.stacks[0].value : ''
>>>>>>> 3090eecb
            if (this.stacks.length === 0) {
                this.errors.stack = 'No stacks available. Ask an Administator to create a new stack definition'
            }
<<<<<<< HEAD
            if (this.templates.length === 0) {
                this.errors.template = "No templates available. Ask an Administator to create a new template definition"
            }
        },100);
=======
        }, 100)
>>>>>>> 3090eecb
    },
    methods: {
        createProject () {
            projectApi.create(this.input).then(result => {
                this.$router.push({ name: 'Project', params: { id: result.id } })
            }).catch(err => {
                console.log(err)
            })
        },
        refreshName () {
            this.input.name = NameGenerator()
        }
    },
    components: {
        FormRow,
        FormHeading,
        RefreshIcon
    }
}
</script><|MERGE_RESOLUTION|>--- conflicted
+++ resolved
@@ -56,14 +56,9 @@
             templates: [],
             input: {
                 name: NameGenerator(),
-<<<<<<< HEAD
-                team: "",
-                stack: "",
-                template: "",
-=======
                 team: '',
                 stack: '',
->>>>>>> 3090eecb
+                template: '',
                 // description: "",
                 options: {
                     type: 'basic'
@@ -75,13 +70,8 @@
         }
     },
     computed: {
-<<<<<<< HEAD
         createEnabled: function() {
-            return this.input.stack && this.input.team && this.input.name &&  this.input.template
-=======
-        createEnabled: function () {
-            return this.input.stack && this.input.team && this.input.name
->>>>>>> 3090eecb
+            return this.input.stack && this.input.team && this.input.name && this.input.template
         }
     },
     async created () {
@@ -112,38 +102,26 @@
 
         const stackList = await stacksApi.getStacks()
         this.stacks = stackList.stacks.filter(stack => stack.active).map(stack => { return { value: stack.id, label: stack.name } })
-<<<<<<< HEAD
 
         const templateList = await templatesApi.getTemplates()
         this.templates = templateList.templates.filter(template => template.active).map(template => { return { value: template.id, label: template.name } })
 
-
-        this.init = true;
-=======
         this.init = true
 
->>>>>>> 3090eecb
         setTimeout(() => {
             // There must be a better Vue way of doing this, but I can't find it.
             // Without the setTimeout, the select box doesn't update
             this.input.team = this.currentTeam
-<<<<<<< HEAD
-            this.input.stack = this.stacks.length > 0 ? this.stacks[0].value : ""
-            this.input.template = this.templates.length > 0 ? this.templates[0].value : ""
-=======
             this.input.stack = this.stacks.length > 0 ? this.stacks[0].value : ''
->>>>>>> 3090eecb
+            this.input.template = this.templates.length > 0 ? this.templates[0].value : ''
+
             if (this.stacks.length === 0) {
                 this.errors.stack = 'No stacks available. Ask an Administator to create a new stack definition'
             }
-<<<<<<< HEAD
             if (this.templates.length === 0) {
-                this.errors.template = "No templates available. Ask an Administator to create a new template definition"
+                this.errors.template = 'No templates available. Ask an Administator to create a new template definition'
             }
-        },100);
-=======
         }, 100)
->>>>>>> 3090eecb
     },
     methods: {
         createProject () {
