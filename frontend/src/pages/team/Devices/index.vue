<template>
    <SectionTopMenu v-if="!isProjectDeviceView" hero="Devices">
        <template v-slot:tools>
            <ff-button v-if="addDeviceEnabled" kind="primary" size="small" @click="showCreateDeviceDialog"><template v-slot:icon-left><PlusSmIcon /></template>Register Device</ff-button>
        </template>
    </SectionTopMenu>
    <form class="space-y-6">
        <template v-if="devices.length > 0">
            <template v-if="isProjectDeviceView">
                <div class="flex space-x-8">
                    <ff-button kind="primary" size="small" @click="showCreateDeviceDialog"><template v-slot:icon-left><PlusSmIcon /></template>Register Device</ff-button>
                    <ff-button kind="tertiary" size="small" to="./snapshots"><template v-slot:icon-left><ClockIcon/></template>Target Snapshot: {{project.deviceSettings.targetSnapshot || 'none'}}</ff-button>
                </div>
            </template>
            <ItemTable :items="devices" :columns="columns" @deviceAction="deviceAction"/>
        </template>
        <template v-else-if="addDeviceEnabled">
            <div class="flex justify-center mb-4 p-8">
                <ff-button @click="showCreateDeviceDialog">
                    <template v-slot:icon-right>
                        <PlusSmIcon />
                    </template>
                    Register Device
                </ff-button>
            </div>
        </template>
        <template v-if="devices.length === 0">
            <div class="flex text-gray-500 justify-center italic mb-4 p-8">
                <template v-if="isProjectDeviceView">
                    <div class="text-center">
                        <p>You have not added any devices to this team yet.</p>
                        <p>To add a device, go to the <router-link :to="{name: 'TeamDevices', params: {team_slug:this.team.slug}}">Team Device</router-link> page</p>
                    </div>
                </template>
                <template v-else>
                    You don't have any devices yet
                </template>
            </div>
        </template>
    </form>
    <TeamDeviceCreateDialog :team="team" @deviceCreated="deviceCreated" @deviceUpdated="deviceUpdated" ref="teamDeviceCreateDialog"/>
    <ConfirmDeviceDeleteDialog @deleteDevice="deleteDevice" ref="confirmDeviceDeleteDialog" />
    <DeviceCredentialsDialog ref="deviceCredentialsDialog" />
    <ConfirmDeviceUnassignDialog @unassignDevice="unassignDevice" ref="confirmDeviceUnassignDialog" />
    <DeviceAssignProjectDialog :team="team" @assignDevice="assignDevice" ref="deviceAssignProjectDialog" />
</template>

<script>
import { mapState } from 'vuex'
import { useRoute, useRouter } from 'vue-router'
import { markRaw } from 'vue'
import { Roles } from '@core/lib/roles'
import teamApi from '@/api/team'
import deviceApi from '@/api/devices'
import projectApi from '@/api/project'
import ItemTable from '@/components/tables/ItemTable'
import { PlusSmIcon, ClockIcon } from '@heroicons/vue/outline'
import TeamDeviceCreateDialog from './dialogs/TeamDeviceCreateDialog'
import ConfirmDeviceDeleteDialog from './dialogs/ConfirmDeviceDeleteDialog'
import ConfirmDeviceUnassignDialog from './dialogs/ConfirmDeviceUnassignDialog'
import DeviceCredentialsDialog from './dialogs/DeviceCredentialsDialog'
import DeviceAssignProjectDialog from './dialogs/DeviceAssignProjectDialog'
import ProjectStatusBadge from '@/pages/project/components/ProjectStatusBadge'
import SectionTopMenu from '@/components/SectionTopMenu'

import DeviceEditButton from './components/DeviceEditButton.vue'

const ProjectLink = {
    template: `<template v-if="project">
    <router-link :to="{ name: 'Project', params: { id: project.id }}">{{project.name}}</router-link>
</template>
<template v-else>
    <span class="italic text-gray-400">unassigned</span>
</template>`,
    props: ['project']
}

const SnapshotComponent = {
    template: `<template v-if="id">
    <router-link to='./snapshots'>{{id}}</router-link>
</template>
<template v-else>
    <span class="italic text-gray-400">none</span>
</template>`,
    props: ['id', 'name']
}

export default {
    name: 'TeamDevices',
    data () {
        return {
            devices: []
        }
    },
    watch: {
        team: 'fetchData',
        project: 'fetchData'
    },
    mounted () {
        this.checkAccess()
    },
    methods: {
        checkAccess: async function () {
            if (!this.features.devices) {
                useRouter().push({ path: `/team/${useRoute().params.team_slug}` })
            } else {
                this.fetchData()
            }
        },
        fetchData: async function (newVal) {
            if (this.team.id && !this.project) {
                const data = await teamApi.getTeamDevices(this.team.id)
                this.devices = data.devices
            } else if (this.project.id) {
                const data = await projectApi.getProjectDevices(this.project.id)
                this.devices = data.devices
            }
        },
        showCreateDeviceDialog () {
            this.$refs.teamDeviceCreateDialog.show(null, this.project)
        },
        showEditDeviceDialog (device) {
            this.$refs.teamDeviceCreateDialog.show(device)
        },
        async deviceCreated (device) {
            setTimeout(() => {
                this.$refs.deviceCredentialsDialog.show(device)
            }, 500)
            this.devices.push(device)
        },
        deviceUpdated (device) {
            const index = this.devices.findIndex(d => d.id === device.id)
            if (index > -1) {
                this.devices[index] = device
            }
        },
        async deleteDevice (device) {
            await deviceApi.deleteDevice(device.id)
            const index = this.devices.indexOf(device)
            this.devices.splice(index, 1)
        },
        async assignDevice (device, projectId) {
            const updatedDevice = await deviceApi.updateDevice(device.id, { project: projectId })
            device.project = updatedDevice.project
        },
        async unassignDevice (device) {
            await deviceApi.updateDevice(device.id, { project: null })
            delete device.project
            // If this component is being used on the Team/Device page - this unassign should
            // remove it from the view.
            if (this.isProjectDeviceView) {
                const index = this.devices.indexOf(device)
                this.devices.splice(index, 1)
            }
        },
        deviceAction (action, deviceId) {
            const device = this.devices.find(d => d.id === deviceId)
            if (action === 'edit') {
                this.showEditDeviceDialog(device)
            } else if (action === 'delete') {
                this.$refs.confirmDeviceDeleteDialog.show(device)
            } else if (action === 'updateCredentials') {
                this.$refs.deviceCredentialsDialog.show(device)
            } else if (action === 'removeFromProject') {
                this.$refs.confirmDeviceUnassignDialog.show(device)
            } else if (action === 'assignToProject') {
                this.$refs.deviceAssignProjectDialog.show(device)
            }
        }
    },
    computed: {
        ...mapState('account', ['features']),
        isProjectDeviceView: function () {
            return this.project && this.project.id
        },
        addDeviceEnabled: function () {
            return !this.isProjectDeviceView && this.teamMembership.role === Roles.Owner
        },
        columns: function () {
            const cols = [
                { name: 'ID', class: ['w-16'], property: 'id' },
                { name: 'Device Name', class: ['w-64'], property: 'name' },
                { name: 'Status', class: ['w-64'], component: { is: markRaw(ProjectStatusBadge) } },
<<<<<<< HEAD
                { name: 'Type', class: ['w-64'], property: 'type' },
                { name: 'Last Seen', class: ['w-64'], property: 'lastSeenAt' }
=======
                { name: 'Type', class: ['w-64'], property: 'type' }
>>>>>>> 143479fd
            ]
            if (!this.isProjectDeviceView) {
                cols.push({
                    name: 'Project', class: ['w-64'], component: { is: markRaw(ProjectLink) }
                })
            } else {
                cols.push(
                    { name: 'Current', class: ['w-64'], property: 'activeSnapshot', component: { is: markRaw(SnapshotComponent) } },
                    { name: 'Target', class: ['w-64'], property: 'targetSnapshot', component: { is: markRaw(SnapshotComponent) } }
                )
            }
            cols.push(
                { name: '', class: ['w-16'], component: { is: markRaw(DeviceEditButton) } }
            )
            return cols
        }
    },
    props: ['team', 'teamMembership', 'project'],
    components: {
        ItemTable,
        PlusSmIcon,
        ClockIcon,
        TeamDeviceCreateDialog,
        ConfirmDeviceDeleteDialog,
        DeviceCredentialsDialog,
        ConfirmDeviceUnassignDialog,
        DeviceAssignProjectDialog,
        SectionTopMenu
    }
}
</script><|MERGE_RESOLUTION|>--- conflicted
+++ resolved
@@ -181,12 +181,9 @@
                 { name: 'ID', class: ['w-16'], property: 'id' },
                 { name: 'Device Name', class: ['w-64'], property: 'name' },
                 { name: 'Status', class: ['w-64'], component: { is: markRaw(ProjectStatusBadge) } },
-<<<<<<< HEAD
                 { name: 'Type', class: ['w-64'], property: 'type' },
                 { name: 'Last Seen', class: ['w-64'], property: 'lastSeenAt' }
-=======
                 { name: 'Type', class: ['w-64'], property: 'type' }
->>>>>>> 143479fd
             ]
             if (!this.isProjectDeviceView) {
                 cols.push({
