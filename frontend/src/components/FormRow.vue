<template>
    <div :class="containerClass ? containerClass : 'max-w-sm'">
        <template v-if="type==='checkbox'">
            <div class="flex" :class="(wrapperClass ? wrapperClass : 'items-center')">
                <div :class="(disabled ? ' cursor-not-allowed' : '')">
                    <input :id="inputId"
                           ref="input"
                           type="checkbox"
                           :class="inputClass"
                           v-model="localModelValue"
                           :disabled="disabled"
                           @change="$emit('update:modelValue', $event.target.checked)"
                    >
                    <label v-if="hasTitle" :for="inputId" class="text-sm font-medium text-gray-700"><slot></slot></label>
                </div>
                <div v-if="hasAppend" :class="appendClass ? appendClass : 'inline ml-2'"><slot name="append"></slot></div>
            </div>
            <div v-if="error" class="ml-9 text-red-400 inline text-xs">{{error}}</div>
            <div v-if="hasDescription" class="mt-1 text-xs text-gray-400 mb-2 ml-9 space-y-1"><slot name="description"></slot></div>
        </template>
        <template v-else-if="type==='radio'">
            <div class="flex" :class="(wrapperClass ? wrapperClass : 'items-center')  + (disabled ? ' cursor-not-allowed' : '')">
                <input :id="inputId"
                       ref="input"
                       type="radio"
                       :class="inputClass"
                       v-model="localModelValue"
                       :name="name"
                       :value="value"
                       :disabled="disabled"
                       @change="$emit('update:modelValue', $event.target.value)"
                >
                <label v-if="hasTitle" :for="inputId" class="text-sm font-medium text-gray-700"><slot></slot></label>
            </div>
            <div v-if="error" class="ml-9 text-red-400 inline text-xs">{{error}}</div>
            <div v-if="hasDescription" class="mt-1 text-xs text-gray-400 mb-2 ml-9 space-y-1"><slot name="description"></slot></div>
        </template>
        <template v-else-if="type==='file'">
            <label v-if="hasTitle" :for="inputId" class="text-sm font-medium text-gray-700"><slot></slot></label>
            <div class="flex" :class="(wrapperClass ? wrapperClass : 'items-center')">
                <div class="ff-input ff-text-input">
                    <input :id="inputId"
                           type="file"
                           :class="inputClass"
                           :accept="accept"
                           :name="name"
                           :placeholder="placeholder"
                           :disabled="disabled"
                           @change="$emit('update:modelValue', { obj: $event.target, val: $event.target.value})"
                    >
                </div>
            </div>
            <div v-if="error" class="ml-9 text-red-400 inline text-xs">{{error}}</div>
            <div v-if="hasDescription" class="mt-1 text-xs text-gray-400 mb-2 ml-9 space-y-1"><slot name="description"></slot></div>
        </template>
        <template v-else>
            <label v-if="hasTitle" :for="inputId" class="block text-sm font-medium text-gray-700 mb-1"><slot></slot></label>
            <div v-if="hasDescription" class="text-xs text-gray-400 mb-2 space-y-1"><slot name="description"></slot></div>
            <div :class="(wrapperClass ? wrapperClass : 'flex flex-col sm:flex-row relative')">
                <template v-if="options && type !== 'uneditable'">
                    <select :id="inputId"
                            ref="input"
                            class="w-full"
                            :class="inputClass"
                            :value="modelValue"
                            :disabled="disabled"
                            @input="$emit('update:modelValue', $event.target.value)"
                    >
                        <option v-for="option in options" :value="option.value" :key="option.label">
                            {{ option.label }}
                        </option>
                    </select>
                </template>
                <template v-else-if="hasCustomInput">
                    <slot name="input"></slot>
                </template>
                <template v-else-if="type==='uneditable'">
                    <div class="w-full uneditable" :class="inputClass">{{ modelValue || (valueEmptyText == null ? 'No Value' : valueEmptyText ) }}</div>
                </template>
                <template v-else>
                    <ff-text-input
                        ref="input"
                        v-model="localModelValue"
                        :placeholder="placeholder"
                        :disabled="disabled"
                        :type="type"
                        @enter="$emit('enter')"
                        @blur="$emit('blur')" />
                </template>
                <template v-if="hasAppend">
                    <div :class="appendClass ? appendClass : 'block sm:inline sm:absolute sm:left-full sm:ml-4 mt-2 sm:mt-0'"><slot name="append"></slot></div>
                </template>
            </div>
            <div v-if="error" class="ml-4 text-red-400 text-xs">{{error}}</div>
        </template>
    </div>
</template>
<script>
import { ref } from 'vue'
let instanceCount = 0
export default {
    name: 'FormRow',
<<<<<<< HEAD
    props: ['id', 'type', 'name', 'value', 'disabled', 'modelValue', 'valueEmptyText', 'error', 'options', 'placeholder', 'containerClass', 'wrapperClass', 'inputClass', 'appendClass'],
=======
    props: ['id', 'type', 'name', 'value', 'disabled', 'modelValue', 'error', 'options', 'placeholder', 'containerClass', 'wrapperClass', 'inputClass', 'appendClass', 'accept'],
>>>>>>> af4eb85a
    emits: ['update:modelValue', 'blur', 'enter'],
    computed: {
        inputId: function () {
            return this.id || 'formRow-instance-' + (instanceCount++)
        },
        localModelValue: {
            get () { return this.modelValue },
            set (localModelValue) { this.$emit('update:modelValue', localModelValue) }
        }
    },
    data () {
        return {
            rowValue: null
        }
    },
    setup (props, { slots }) {
        const hasTitle = ref(false)
        const hasDescription = ref(false)
        const hasAppend = ref(false)
        const hasCustomInput = ref(false)
        if (slots.default && slots.default().length) {
            hasTitle.value = true
        }
        if (slots.description && slots.description().length) {
            hasDescription.value = true
        }
        if (slots.append && slots.append().length) {
            hasAppend.value = true
        }
        if (slots.input && slots.input().length) {
            hasCustomInput.value = true
        }
        return {
            hasTitle,
            hasDescription,
            hasAppend,
            hasCustomInput
        }
    },
    methods: {
        focus () {
            this.$nextTick(() => {
                this.$refs.input?.focus()
            })
        }
    }
}
</script><|MERGE_RESOLUTION|>--- conflicted
+++ resolved
@@ -100,11 +100,7 @@
 let instanceCount = 0
 export default {
     name: 'FormRow',
-<<<<<<< HEAD
-    props: ['id', 'type', 'name', 'value', 'disabled', 'modelValue', 'valueEmptyText', 'error', 'options', 'placeholder', 'containerClass', 'wrapperClass', 'inputClass', 'appendClass'],
-=======
-    props: ['id', 'type', 'name', 'value', 'disabled', 'modelValue', 'error', 'options', 'placeholder', 'containerClass', 'wrapperClass', 'inputClass', 'appendClass', 'accept'],
->>>>>>> af4eb85a
+    props: ['id', 'type', 'name', 'value', 'disabled', 'modelValue', 'valueEmptyText', 'error', 'options', 'placeholder', 'containerClass', 'wrapperClass', 'inputClass', 'appendClass', 'accept'],
     emits: ['update:modelValue', 'blur', 'enter'],
     computed: {
         inputId: function () {
