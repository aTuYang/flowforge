--- conflicted
+++ resolved
@@ -352,11 +352,8 @@
 </template>
 
 <script>
-<<<<<<< HEAD
 import { ChevronRightIcon, ChevronDownIcon } from '@heroicons/vue/solid'
-=======
 import AuditEntryUpdates from './AuditEntryUpdates.vue'
->>>>>>> dceae473
 
 export default {
     name: 'AuditEntryVerbose',
@@ -372,12 +369,9 @@
         }
     },
     components: {
-<<<<<<< HEAD
         ChevronRightIcon,
-        ChevronDownIcon
-=======
+        ChevronDownIcon,
         AuditEntryUpdates
->>>>>>> dceae473
     }
 }
 </script>