--- conflicted
+++ resolved
@@ -93,13 +93,9 @@
     },
     beforeMount () {
         const lastUrl = this.$router.options.history.state.back
-<<<<<<< HEAD
         // trigger animation reveal of the main bar if navigating
         // from a project/device page where we show the nested menu
         if (lastUrl.indexOf('/project') === 0 || lastUrl.indexOf('/device') === 0) {
-=======
-        if (lastUrl?.indexOf('/project') === 0) {
->>>>>>> 62446b93
             this.closeNested = true
             setTimeout(() => {
                 this.closeNested = false
