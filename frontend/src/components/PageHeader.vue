--- conflicted
+++ resolved
@@ -21,23 +21,6 @@
                       :label="option.label" :icon="option.icon" :notifications="option.notifications"
                       @click="mobileUserOptionsOpen = false; option.onclick(option.onclickparams)"></nav-item>
         </div>
-<<<<<<< HEAD
-        <!-- Desktop: User Options -->
-        <ff-dropdown class="ff-navigation">
-            <template v-slot:placeholder>
-                <div class="ff-user">
-                    <img :src="user.avatar" class="ff-avatar"/>
-                    <label>{{ user.name }}</label>
-                    <ff-notification-pill v-if="notifications.total > 0" class="ml-3" :count="notifications.total"/>
-                </div>
-            </template>
-            <template v-slot:default>
-                <ff-dropdown-option v-for="option in options" :key="option.label" @click="option.onclick(option.onclickparams)">
-                    <nav-item :label="option.label" :icon="option.icon" :notifications="option.notifications"></nav-item>
-                </ff-dropdown-option>
-            </template>
-        </ff-dropdown>
-=======
         <!-- Mobile: Team Selection -->
         <div class="ff-navigation ff-navigation-right" :class="{'open': mobileTeamSelectionOpen}">
             <nav-item v-for="team in teams" :key="team.name"
@@ -53,6 +36,7 @@
                 <template v-slot:placeholder>
                     <div class="ff-user">
                         <img :src="user.avatar" class="ff-avatar"/>
+                        <ff-notification-pill v-if="notifications.total > 0" class="ml-3" :count="notifications.total"/>
                         <!-- <label>{{ user.name }}</label> -->
                     </div>
                 </template>
@@ -63,7 +47,6 @@
                 </template>
             </ff-dropdown>
         </div>
->>>>>>> 8f2f6bda
     </div>
 </template>
 <script>
@@ -94,8 +77,7 @@
             })
             return profileLinks
         },
-<<<<<<< HEAD
-        ...mapState('account', ['user', 'team']),
+        ...mapState('account', ['user', 'team', 'teams']),
         ...mapGetters('account', ['notifications'])
     },
     watch: {
@@ -105,9 +87,6 @@
             },
             deep: true
         }
-=======
-        ...mapState('account', ['user', 'team', 'teams'])
->>>>>>> 8f2f6bda
     },
     components: {
         NavItem,
