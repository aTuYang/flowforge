<template>
    <div class="ff-header">
        <!-- Mobile: Toggle(Team & Team Admin Options) -->
        <i class="ff-header--mobile-toggle" :class="{'active': mobileMenuOpen}">
            <MenuIcon class="ff-avatar" @click="$emit('menu-toggle')"/>
        </i>
        <!-- FlowForge Logo -->
        <img class="ff-logo" src="@/images/ff-logo--wordmark-caps--dark.png" @click="home()"/>
        <!-- Mobile: Toggle(User Options) -->
        <div class="flex" v-if="team">
            <i class="ff-header--mobile-usertoggle" :class="{'active': mobileTeamSelectionOpen}">
                <img :src="team.avatar" class="ff-avatar" @click="mobileTeamSelectionOpen = !mobileTeamSelectionOpen" />
            </i>
            <i class="ff-header--mobile-usertoggle" :class="{'active': mobileUserOptionsOpen}">
                <img :src="user.avatar" class="ff-avatar" @click="mobileUserOptionsOpen = !mobileUserOptionsOpen" />
            </i>
        </div>
        <!-- Mobile: User Options -->
        <div class="ff-navigation ff-navigation-right" :class="{'open': mobileUserOptionsOpen}" data-action="user-options">
            <nav-item v-for="option in options" :key="option.label"
                      :label="option.label" :icon="option.icon" :notifications="option.notifications"
                      @click="mobileUserOptionsOpen = false; option.onclick(option.onclickparams)"></nav-item>
        </div>
        <!-- Mobile: Team Selection -->
        <div class="ff-navigation ff-navigation-right" :class="{'open': mobileTeamSelectionOpen}" data-action="team-selection">
            <nav-item v-for="team in teams" :key="team.name"
                      :label="team.name" :avatar="team.avatar"
                      @click="mobileTeamSelectionOpen = false; $router.push({name: 'Team', params: {team_slug: team.slug}})"></nav-item>
            <nav-item label="Create New Team" :icon="plusIcon"
                      @click="mobileTeamSelectionOpen = false; $router.push({name: 'CreateTeam'})"></nav-item>
        </div>
<<<<<<< HEAD
        <div class="hidden sm:flex">
            <ff-team-selection  data-action="team-selection" />
            <!-- Desktop: User Options -->
            <ff-dropdown v-if="user" class="ff-navigation ff-user-options" options-align="right" data-action="user-options">
=======
        <div class="hidden sm:flex" data-cy="test">
            <ff-team-selection data-cy="team-selection" />
            <!-- Desktop: User Options -->
            <ff-dropdown v-if="user" class="ff-navigation ff-user-options" options-align="right" data-cy="user-options">
>>>>>>> 7ddbb0da
                <template v-slot:placeholder>
                    <div class="ff-user">
                        <img :src="user.avatar" class="ff-avatar"/>
                        <ff-notification-pill v-if="notifications.total > 0" class="ml-3" :count="notifications.total"/>
                        <!-- <label>{{ user.name }}</label> -->
                    </div>
                </template>
                <template v-slot:default>
                    <ff-dropdown-option v-for="option in options" :key="option.label" @click="option.onclick(option.onclickparams)">
                        <nav-item :label="option.label" :icon="option.icon" :notifications="option.notifications" :data-nav="option.tag"></nav-item>
                    </ff-dropdown-option>
                </template>
            </ff-dropdown>
        </div>
    </div>
</template>
<script>
import { ref } from 'vue'
import { mapState, mapGetters } from 'vuex'
import router from '@/routes'

import { MenuIcon, PlusIcon, QuestionMarkCircleIcon, AdjustmentsIcon, CogIcon, LogoutIcon } from '@heroicons/vue/solid'

import NavItem from '@/components/NavItem'
import TeamSelection from '@/components/TeamSelection'

export default {
    name: 'NavBar',
    props: {
        'mobile-menu-open': {
            type: Boolean
        }
    },
    emits: ['menu-toggle'],
    computed: {
        profile: function () {
            const profileLinks = router.options.routes.filter(r => {
                return r.profileLink && (!r.adminOnly || this.user.admin)
            })
            profileLinks.sort((A, B) => {
                return (A.profileMenuIndex || 0) - (B.profileMenuIndex || 0)
            })
            return profileLinks
        },
        ...mapState('account', ['user', 'team', 'teams']),
        ...mapGetters('account', ['notifications'])
    },
    watch: {
        notifications: {
            handler: function () {
                this.options[0].notifications = this.notifications.invitations
            },
            deep: true
        }
    },
    components: {
        NavItem,
        'ff-team-selection': TeamSelection,
        MenuIcon
    },
    data () {
        return {
            mobileTeamSelectionOpen: false,
            mobileUserOptionsOpen: false,
            options: [{
                label: 'User Settings',
                icon: CogIcon,
                tag: 'user-settings',
                onclick: this.$router.push,
                onclickparams: { name: 'User Settings' }
            }, {
                label: 'Documentation',
                icon: QuestionMarkCircleIcon,
                tag: 'documentation',
                onclick: this.to,
                onclickparams: { url: 'https://flowforge.com/docs/' }
            }, {
                label: 'Sign Out',
                icon: LogoutIcon,
                tag: 'sign-out',
                onclick: this.signout
            }]
        }
    },
    setup () {
        const open = ref(false)
        return {
            open,
            plusIcon: PlusIcon
        }
    },
    mounted () {
        if (this.user.admin) {
            this.options.splice(1, 0, {
                label: 'Admin Settings',
                icon: AdjustmentsIcon,
                tag: 'admin-settings',
                onclick: this.$router.push,
                onclickparams: { name: 'Admin Settings' }
            })
        }
        this.options[0].notifications = this.notifications.invitations
    },
    methods: {
        home () {
            if (this.team?.slug) {
                this.$router.push({ name: 'Team', params: { team_slug: this.team.slug } })
            }
        },
        to (route) {
            window.open(route.url, '_blank')
        },
        signout () {
            this.$router.push({ name: 'Sign out' })
        }
    }
}

</script><|MERGE_RESOLUTION|>--- conflicted
+++ resolved
@@ -29,17 +29,10 @@
             <nav-item label="Create New Team" :icon="plusIcon"
                       @click="mobileTeamSelectionOpen = false; $router.push({name: 'CreateTeam'})"></nav-item>
         </div>
-<<<<<<< HEAD
         <div class="hidden sm:flex">
             <ff-team-selection  data-action="team-selection" />
             <!-- Desktop: User Options -->
-            <ff-dropdown v-if="user" class="ff-navigation ff-user-options" options-align="right" data-action="user-options">
-=======
-        <div class="hidden sm:flex" data-cy="test">
-            <ff-team-selection data-cy="team-selection" />
-            <!-- Desktop: User Options -->
-            <ff-dropdown v-if="user" class="ff-navigation ff-user-options" options-align="right" data-cy="user-options">
->>>>>>> 7ddbb0da
+            <ff-dropdown v-if="user" class="ff-navigation ff-user-options" options-align="right" data-action="user-options" data-cy="user-options">
                 <template v-slot:placeholder>
                     <div class="ff-user">
                         <img :src="user.avatar" class="ff-avatar"/>
