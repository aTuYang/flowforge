--- conflicted
+++ resolved
@@ -64,23 +64,21 @@
         return res.data
     })
 }
-<<<<<<< HEAD
-const exportProject = async (projectId, components) => {
-    return client.post(`/api/v1/projects/${projectId}/export`, { components: components }).then(res => {
-        console.log(res.data, typeof res.data)
-        const blob = new Blob([JSON.stringify(res.data)], { type: 'application/json' })
-        const disposition = res.headers['content-disposition']
-        const matches = /"([^"]*)"/.exec(disposition)
-        const filename = (matches != null && matches[1] ? matches[1] : 'project.json')
-        const link = document.createElement('a')
-        link.href = window.URL.createObjectURL(blob)
-        link.download = filename
-        document.body.appendChild(link)
-        link.click()
-        document.body.removeChild(link)
-    })
-}
-=======
+// const exportProject = async (projectId, components) => {
+//     return client.post(`/api/v1/projects/${projectId}/export`, { components: components }).then(res => {
+//         console.log(res.data, typeof res.data)
+//         const blob = new Blob([JSON.stringify(res.data)], { type: 'application/json' })
+//         const disposition = res.headers['content-disposition']
+//         const matches = /"([^"]*)"/.exec(disposition)
+//         const filename = (matches != null && matches[1] ? matches[1] : 'project.json')
+//         const link = document.createElement('a')
+//         link.href = window.URL.createObjectURL(blob)
+//         link.download = filename
+//         document.body.appendChild(link)
+//         link.click()
+//         document.body.removeChild(link)
+//     })
+// }
 
 const getProjectDevices = async (projectId, cursor, limit) => {
     const url = paginateUrl(`/api/v1/projects/${projectId}/devices`, cursor, limit)
@@ -88,7 +86,6 @@
     return res.data
 }
 
->>>>>>> ccd64208
 export default {
     create,
     getProject,
@@ -102,9 +99,5 @@
     suspendProject,
     updateProject,
     changeStack,
-<<<<<<< HEAD
-    exportProject
-=======
     getProjectDevices
->>>>>>> ccd64208
 }